-- Assuming 'language' table exists
CREATE TABLE `yt_channel` (
  `id` int NOT NULL AUTO_INCREMENT,
  `channel_id` varchar(512) NOT NULL,
  `name` varchar(512) DEFAULT NULL,
  `description` mediumtext,
  `views` bigint DEFAULT NULL,
  `subscribers` int unsigned DEFAULT NULL,
  `language_id` int DEFAULT NULL,
  `should_crawl` int DEFAULT NULL,
  `last_crawled` datetime DEFAULT NULL,
  PRIMARY KEY (`id`),
  UNIQUE KEY `yt_channel_unique_channel_id` (`channel_id`),
  KEY `yt_channel_language_FK` (`language_id`),
  CONSTRAINT `yt_channel_language_FK` FOREIGN KEY (`language_id`) REFERENCES `language` (`id`)
);

-- Assuming 'yt_channel' table exists
CREATE TABLE `video` (
  `id` int NOT NULL AUTO_INCREMENT,
  `video_id` varchar(512) NOT NULL,
  `title` varchar(512) NULL,
  `description` mediumtext,
  `published_at` datetime DEFAULT NULL,
  `channel_id` int DEFAULT NULL,
  `thumbnail_url` varchar(512) DEFAULT NULL,
  `tags` mediumtext,
  `duration` int DEFAULT NULL,
  `language_id` int DEFAULT NULL,
  `vtt` mediumtext,
  `plain_text` mediumtext,
  PRIMARY KEY (`id`),
  UNIQUE KEY `video_unique_video_id` (`video_id`),
  KEY `video_language_FK` (`language_id`),
  KEY `video_yt_channel_FK` (`channel_id`),
  CONSTRAINT `video_language_FK` FOREIGN KEY (`language_id`) REFERENCES `language` (`id`),
  CONSTRAINT `video_yt_channel_FK` FOREIGN KEY (`channel_id`) REFERENCES `yt_channel` (`id`)
);

<<<<<<< HEAD
-- Step 3: Create the `caption` table (assuming 'video' table exists)
CREATE TABLE `caption` (
  `id` int(11) NOT NULL AUTO_INCREMENT,
  `video_id` int(11) NOT NULL,
  `time_start` int(11) DEFAULT NULL,
  `time_end` int(11) DEFAULT NULL,
=======
-- Assuming 'video' table exists
CREATE TABLE `caption` (
  `id` int NOT NULL AUTO_INCREMENT,
  `video_id` int NOT NULL,
  `time_start` int DEFAULT NULL,
  `time_end` int DEFAULT NULL,
>>>>>>> c9b53174
  `text` varchar(512) DEFAULT NULL,
  PRIMARY KEY (`id`),
  KEY `caption_video_FK` (`video_id`),
  CONSTRAINT `caption_video_FK` FOREIGN KEY (`video_id`) REFERENCES `video` (`id`)
);

CREATE TABLE `video_tag` (
  `id` int NOT NULL AUTO_INCREMENT,
  `text` varchar(512) NOT NULL,
  PRIMARY KEY (`id`)
);

-- Assuming 'video' and 'video_tag' tables exist
CREATE TABLE `video_tag_map` (
  `id` int NOT NULL AUTO_INCREMENT,
  `video_id` int NOT NULL,
  `tag_id` int NOT NULL,
  PRIMARY KEY (`id`),
  KEY `video_tag_map_video_FK` (`video_id`),
  KEY `video_tag_map_tag_FK` (`tag_id`),
  CONSTRAINT `video_tag_map_video_FK` FOREIGN KEY (`video_id`) REFERENCES `video` (`id`),
  CONSTRAINT `video_tag_map_tag_FK` FOREIGN KEY (`tag_id`) REFERENCES `video_tag` (`id`)
);


-- INSERT INTO yt_channel(channel_id, name, description, views, subscribers, language_id, should_crawl, last_crawled) VALUES ('UCMNMJW01ZNlSERud6oUnMyg', 'Naturen i Danmark', 'blabla', 756786, 8260, 2, 1, NOW());
-- INSERT INTO video(video_id, description, published_at, channel_id, thumbnail_url, tags, duration, language_id, vtt, plain_text) VALUES ('EWnStY9O4CA', 'blablabla', NOW(), 1, 'https://i.ytimg.com/vi/EWnStY9O4CA/hqdefault.jpg', 'tag1, tag2', 609, 2, 'vtt', 'plain text');<|MERGE_RESOLUTION|>--- conflicted
+++ resolved
@@ -37,21 +37,12 @@
   CONSTRAINT `video_yt_channel_FK` FOREIGN KEY (`channel_id`) REFERENCES `yt_channel` (`id`)
 );
 
-<<<<<<< HEAD
--- Step 3: Create the `caption` table (assuming 'video' table exists)
-CREATE TABLE `caption` (
-  `id` int(11) NOT NULL AUTO_INCREMENT,
-  `video_id` int(11) NOT NULL,
-  `time_start` int(11) DEFAULT NULL,
-  `time_end` int(11) DEFAULT NULL,
-=======
 -- Assuming 'video' table exists
 CREATE TABLE `caption` (
   `id` int NOT NULL AUTO_INCREMENT,
   `video_id` int NOT NULL,
   `time_start` int DEFAULT NULL,
   `time_end` int DEFAULT NULL,
->>>>>>> c9b53174
   `text` varchar(512) DEFAULT NULL,
   PRIMARY KEY (`id`),
   KEY `caption_video_FK` (`video_id`),
