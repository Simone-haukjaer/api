# coding=utf-8
from zeeguu.core.elastic.indexing import (
    create_or_update_doc_for_bulk,
)
<<<<<<< HEAD
=======
from sqlalchemy import func
>>>>>>> 1a21d8ef
from elasticsearch import Elasticsearch
from elasticsearch.helpers import bulk, scan
import zeeguu.core
from zeeguu.core.model import Article
from datetime import datetime
from sqlalchemy.orm.exc import NoResultFound
from zeeguu.api.app import create_app
<<<<<<< HEAD
from zeeguu.core.model import NewArticleTopicMap
=======

from zeeguu.core.model import Topic, ArticleTopicMap
>>>>>>> 1a21d8ef
from zeeguu.core.elastic.settings import ES_ZINDEX, ES_CONN_STRING
from zeeguu.core.model.article_topic_map import TopicOriginType
import numpy as np
from tqdm import tqdm
import time

app = create_app()
app.app_context().push()
# First we should only index with topics so we can do
# inference based on the articles that have topics.

# These parameters can be changed based on need.
#   DELETE_INDEX - used to re-index from scratch. Default: False
#   INDEX_WITH_TOPIC_ONLY - determines which articles are indexed. If set to True,
# only the articles which have a topic assigned to them are index. If false, then
# only the articles without the topic will be added. Default: True
#   TOTAL_ITEMS - total items to be indexed, the IDs are sampled and this is used to
# have a variety of different articles in ES. Default: 5000
# NOTE: If you want to index all the articles, you shoud pass a number that's higher
# or equal to the number of articles in the DB
#   ITERATION_STEP - number of articles to index before reporting. Default: 1000
DELETE_INDEX = False
INDEX_WITH_TOPIC_ONLY = True
TOTAL_ITEMS = 1000
<<<<<<< HEAD
ITERATION_STEP = 100
=======
ITERATION_STEP = 10
>>>>>>> 1a21d8ef

print(ES_CONN_STRING)
es = Elasticsearch(ES_CONN_STRING)
db_session = zeeguu.core.model.db.session
print(es.info())


def main():
    if DELETE_INDEX:
        try:
            es.options(ignore_status=[400, 404]).indices.delete(index=ES_ZINDEX)
            print("Deleted index 'zeeguu'!")
        except Exception as e:
            print(f"Failed to delete: {e}")

    def fetch_articles_by_id(id_list):
        for i in id_list:
            try:
                if es.exists(index=ES_ZINDEX, id=i):
                    print(f"Skipped for: '{i}', article already in ES.")
                    continue
                article = Article.find_by_id(i)
                if not article:
                    print(f"Skipped for: '{i}', article not in DB.")
                    continue
                yield article
            except NoResultFound:
                print(f"fail for: '{i}'")
            except Exception as e:
                print(f"fail for: '{i}', {e}")

    def gen_docs(articles_w_topics):
        for article in articles_w_topics:
            try:
                yield create_or_update_doc_for_bulk(article, db_session)
            except Exception as e:
                print(f"fail for: '{article.id}', {e}")

    # Sample Articles that have topics assigned and are not inferred
    if INDEX_WITH_TOPIC_ONLY:
        target_ids = np.array(
            [
                a_id[0]
                for a_id in db_session.query(Article.id)
                .join(ArticleTopicMap)
                .filter(
                    ArticleTopicMap.origin_type != TopicOriginType.INFERRED
                )  # Do not index Inferred topics
                .filter(Article.broken != 1)  # Filter out documents that are broken
                # .filter(Article.language_id == 2) If only one language
                .distinct()
            ]
        )
        print("Got articles with topics, total: ", len(target_ids))
    else:
        articles_with_topic = set(
            [
                art_id_w_topic[0]
                for art_id_w_topic in db_session.query(
                    ArticleTopicMap.article_id
                ).distinct()
            ]
        )
        target_ids = np.array(
            list(
                set([a_id[0] for a_id in db_session.query(Article.id)])
                - articles_with_topic
            )
        )
        print("Got articles without topics, total: ", len(target_ids))

    if len(target_ids) == 0:
        print("No articles found! Exiting...")
        return
<<<<<<< HEAD
    if es.indices.exists(index=ES_ZINDEX):
        es_query = {"query": {"match_all": {}}}
        ids_in_es = set(
            [int(hit["_id"]) for hit in scan(es, index=ES_ZINDEX, query=es_query)]
        )
        target_ids_not_in_es = list(filter(lambda x: x not in ids_in_es, target_ids))
    else:
        # The index was deleted / doesn't exist:
        target_ids_not_in_es = target_ids

    print("Total articles missing: ", len(target_ids_not_in_es))
=======
    start = time.time()
    es_query = {"query": {"match_all": {}}}
    ids_in_es = set(
        [int(hit["_id"]) for hit in scan(es, index=ES_ZINDEX, query=es_query)]
    )
    target_ids_not_in_es = list(filter(lambda x: x not in ids_in_es, target_ids))
    end = time.time() - start
    print(
        f"Total articles missing: {len(target_ids_not_in_es)}, filtered in {end:.2f} seconds."
    )
>>>>>>> 1a21d8ef

    # I noticed that if a document is not added then it won't let me query the ES search.
    total_added = 0
    errors_encountered = []
    final_count_of_articles = min(TOTAL_ITEMS, len(target_ids_not_in_es))
    sampled_ids = np.random.choice(
        target_ids_not_in_es, final_count_of_articles, replace=False
    )
    for i_start in tqdm(range(0, final_count_of_articles, ITERATION_STEP)):
        sub_sample = sampled_ids[i_start : i_start + ITERATION_STEP]
        res_bulk, error_bulk = bulk(
            es, gen_docs(fetch_articles_by_id(sub_sample)), raise_on_error=False
        )
        total_added += res_bulk
        errors_encountered += error_bulk
        total_bulk_errors = len(error_bulk)
        if total_bulk_errors > 0:
            print(f"## Warning, {total_bulk_errors} failed to index. With errors: ")
            print(error_bulk)
        print(f"Batch finished. ADDED:{res_bulk} | ERRORS: {total_bulk_errors}")
    print(errors_encountered)
    print(f"Total articles added: {total_added}")


if __name__ == "__main__":

    print("waiting for the ES process to boot up")
    start = datetime.now()
    print(f"started at: {start}")
    main()
    end = datetime.now()
    print(f"ended at: {end}")
    print(f"Process took: {end-start}")<|MERGE_RESOLUTION|>--- conflicted
+++ resolved
@@ -2,10 +2,6 @@
 from zeeguu.core.elastic.indexing import (
     create_or_update_doc_for_bulk,
 )
-<<<<<<< HEAD
-=======
-from sqlalchemy import func
->>>>>>> 1a21d8ef
 from elasticsearch import Elasticsearch
 from elasticsearch.helpers import bulk, scan
 import zeeguu.core
@@ -13,12 +9,7 @@
 from datetime import datetime
 from sqlalchemy.orm.exc import NoResultFound
 from zeeguu.api.app import create_app
-<<<<<<< HEAD
-from zeeguu.core.model import NewArticleTopicMap
-=======
-
-from zeeguu.core.model import Topic, ArticleTopicMap
->>>>>>> 1a21d8ef
+from zeeguu.core.model import ArticleTopicMap
 from zeeguu.core.elastic.settings import ES_ZINDEX, ES_CONN_STRING
 from zeeguu.core.model.article_topic_map import TopicOriginType
 import numpy as np
@@ -43,11 +34,7 @@
 DELETE_INDEX = False
 INDEX_WITH_TOPIC_ONLY = True
 TOTAL_ITEMS = 1000
-<<<<<<< HEAD
 ITERATION_STEP = 100
-=======
-ITERATION_STEP = 10
->>>>>>> 1a21d8ef
 
 print(ES_CONN_STRING)
 es = Elasticsearch(ES_CONN_STRING)
@@ -122,7 +109,6 @@
     if len(target_ids) == 0:
         print("No articles found! Exiting...")
         return
-<<<<<<< HEAD
     if es.indices.exists(index=ES_ZINDEX):
         es_query = {"query": {"match_all": {}}}
         ids_in_es = set(
@@ -134,18 +120,6 @@
         target_ids_not_in_es = target_ids
 
     print("Total articles missing: ", len(target_ids_not_in_es))
-=======
-    start = time.time()
-    es_query = {"query": {"match_all": {}}}
-    ids_in_es = set(
-        [int(hit["_id"]) for hit in scan(es, index=ES_ZINDEX, query=es_query)]
-    )
-    target_ids_not_in_es = list(filter(lambda x: x not in ids_in_es, target_ids))
-    end = time.time() - start
-    print(
-        f"Total articles missing: {len(target_ids_not_in_es)}, filtered in {end:.2f} seconds."
-    )
->>>>>>> 1a21d8ef
 
     # I noticed that if a document is not added then it won't let me query the ES search.
     total_added = 0
