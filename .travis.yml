--- conflicted
+++ resolved
@@ -20,13 +20,6 @@
 
 install: "python setup.py develop"
 
-<<<<<<< HEAD
-script: 
-  - "./run_tests.sh"
-  - "export DASHBOARD_CONFIG=dashboard_test.cfg"
-  - "python ./collect_performance.py"
-=======
 script: "./run_tests.sh"
 script: "export DASHBOARD_CONFIG=dashboard_test.cfg"
-script: "python collect_performance.py"
->>>>>>> 1c46c815
+script: "python collect_performance.py"