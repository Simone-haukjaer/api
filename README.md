--- conflicted
+++ resolved
@@ -93,41 +93,11 @@
 
 Once you make changes to the code you have to restart the apache2ctl inside the container. To test this do the following: 
 
-<<<<<<< HEAD
-5. To make sure that the API works, you can call the `/available_languages` endpoint from a terminal like this:
-
-   `curl 127.0.0.1:9001/available_languages`
-
-6. If the answer is something like `["de", "es", "fr", "nl", "en"]` you have the API working.
-
-Go have fun!
-
-## If you plan to download new articles:
-
-To download new articles, you will need to set up the embedding API that will encode the new articles coming in to Zeeguu. This allows them to be inferred into topic categories.
-
-To do this create a new docker image by cloning [`semantic-emb-api`](https://github.com/zeeguu/semantic-emb-api) and running the command:
-
-```
-docker build -f Dockerfile -t zeeguu_api_sem_emb .
-```
-
-This will install the image which is part of the dependencies of the `dev_server`
-
-With this you can run:
-
-```
-docker-compose-development up dev_init_es
-```
-
-To index some articles into ElasticSearch so they can be displayed on the server.
-=======
 - try to change the implementaiton of `available_languages` in `system_languages.py` and then
   run `docker exec -it api-zapi-1 apache2ctl restart`
 - now if you revisit the api above you should see the modified response
 
 That's all. Go have fun!
->>>>>>> 32c7fe04
 
 # Further Notes
 
@@ -141,12 +111,8 @@
 brew install mysql-client
 ```
 
-<<<<<<< HEAD
-Mircea: On my M2 mac the `pip instal mysqlclient` (called indirectly via `pip install -r requirements`) still fails till I define the following:
-=======
 Mircea: On my M2 mac the `pip instal mysqlclient` (called indirectly via `pip install -r requirements`) still fails till
 I define the following:
->>>>>>> 32c7fe04
 
 ```
 export MYSQLCLIENT_CFLAGS="-I/opt/homebrew/opt/mysql-client/include/mysql/"
