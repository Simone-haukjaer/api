--- conflicted
+++ resolved
@@ -25,52 +25,12 @@
     password = request.form.get("password")
     username = request.form.get("username")
     invite_code = request.form.get("invite_code")
-<<<<<<< HEAD
-=======
-    cohort_name = ''
-
-    if password is None or len(password) < 4:
-        return bad_request("Password should be at least 4 characters long")
-
-    if not (_valid_invite_code(invite_code)):
-        return bad_request("Invitation code is not recognized. Please contact us.")
-
-    try:
-
-        cohort = Cohort.query.filter_by(inv_code=invite_code).first()
-
-        if cohort:
-            # if the invite code is from a cohort, then there has to be capacity
-            if not cohort.cohort_still_has_capacity():
-                return bad_request("No more places in this class. Please contact us (zeeguu.team@gmail.com).")
-
-            cohort_name = cohort.name
-
-        new_user = User(email, username, password, invitation_code=invite_code, cohort=cohort)
-        db_session.add(new_user)
-
-        if cohort:
-            if cohort.is_cohort_of_teachers:
-                teacher = Teacher(new_user)
-                db_session.add(teacher)
-
-        db_session.commit()
-
-        send_new_user_account_email(username, invite_code, cohort_name)
->>>>>>> f2b9f719
 
     from zeeguu_core.util.user_account_creation import create_account
 
-<<<<<<< HEAD
     result = create_account(db_session, username, password, invite_code, email)
     if "OK" != result:
         return make_error(400, result)
-=======
-    except sqlalchemy.exc.IntegrityError:
-        return make_error(401, "There is already an account for this email.")
-    except ValueError:
-        return bad_request("Invalid value")
->>>>>>> f2b9f719
 
     return get_session(email)
 
