--- conflicted
+++ resolved
@@ -11,14 +11,9 @@
 
 ## The SMTP config information below is used for
 ## sending password reset requests.
-<<<<<<< HEAD
-SMTP_EMAIL=''
-INVITATION_CODES=['test']
-=======
 SMTP_EMAIL = ''
 
 INVITATION_CODES=['test', 'zeeguu-preview']
 
->>>>>>> 78bc6839
 SEND_NOTIFICATION_EMAILS=False
 ZEEGUU_DATA_FOLDER="/Users/zeeguu/data"