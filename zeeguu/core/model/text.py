import sqlalchemy.orm
import time

from sqlalchemy import UnicodeText

from zeeguu.core.util import long_hash
from zeeguu.core.model import db


class Text(db.Model):
    __table_args__ = {"mysql_collate": "utf8_bin"}

    id = db.Column(db.Integer, primary_key=True)

    content = db.Column(UnicodeText)
    content_hash = db.Column(db.String(64))

    def __init__(
        self,
        content,
    ):
        self.content = content
        self.content_hash = long_hash(content)

    def __repr__(self):
        return f"<NewText {self.content[:50]}>"

    def __eq__(self, other):
        return self.content_hash == other.content_hash

    def update_content(self, new_content):
        self.content = new_content
<<<<<<< HEAD
        self.content_hash = text_hash(new_content)

    def url(self):
        # legacy; some texts don't have an article associated with them
        if not self.article:
            return ""

        if not self.article.url:
            return ""

        return self.article.url.as_string()

    def words(self):
        for word in re.split(re.compile("[^\\w]+", re.U), self.content):
            yield UserWord.find(word, self.language)

    def shorten_word_context(self, given_word, max_word_count):
        # shorter_text = ""
        limited_words = []

        words = (
            self.content.split()
        )  # ==> gives me a list of the words ["these", "types", ",", "the"]
        word_count = len(words)

        if word_count <= max_word_count:
            return self.content

        for i in range(0, max_word_count):
            limited_words.append(words[i])  # lista cu primele max_length cuvinte
        shorter_text = " ".join(limited_words)  # string cu primele 'max_word_count' cuv

        # sometimes the given_word does not exist in the text.
        # in that case return a text containing max_length words
        if given_word not in words:
            return shorter_text

        if words.index(given_word) <= max_word_count:
            return shorter_text

        for i in range(max_word_count + 1, words.index(given_word) + 1):
            limited_words.append(words[i])
        shorter_text = " ".join(limited_words)

        return shorter_text

    def all_bookmarks(self, user):
        # TODO: Tiago, Delete after Text is deleted
        from zeeguu.core.model import Bookmark

        return Bookmark.find_all_for_text_and_user(self, user)

    def all_bookmarks_for_text(self):
        from zeeguu.core.model import Bookmark

        return Bookmark.query.join(Text).filter(Bookmark.text_id == self.id).all()

    @classmethod
    def find_all(cls, text, language):
        """
        there could be multiple texts
        in multiple articles actually...
        """
        hash = text_hash(text)
        return (
            cls.query.filter_by(content_hash=hash)
            .filter_by(language_id=language.id)
            .all()
        )
=======
        self.content_hash = long_hash(new_content)
>>>>>>> 3551fd56

    @classmethod
    def find_by_id(cls, text_id):
        return cls.query.filter_by(id=text_id).one()

    @classmethod
    def find_or_create(
        cls,
        session,
        text,
        commit=True,
    ):
        """
        :param text: string
        :param language: Language (object)
        :param url: Url (object)
        :return:
        """
        # we ended up with a bunch of duplicates in the
        # db because of some trailing spaces difference
        # i guess the clients sometimes clean up the context
        # and some other times don't.
        # we fix it here now

        clean_text = text.strip()
        try:
            return cls.query.filter(cls.content_hash == long_hash(clean_text)).one()
        except sqlalchemy.orm.exc.NoResultFound or sqlalchemy.exc.InterfaceError:
            try:
                new = cls(
                    clean_text,
                )
                session.add(new)
                if commit:
                    session.commit()
                return new
            except sqlalchemy.exc.IntegrityError or sqlalchemy.exc.DatabaseError:
                for i in range(10):
                    try:
                        session.rollback()
                        t = cls.query.filter(
                            cls.content_hash == long_hash(clean_text)
                        ).one()
                        print("found text after recovering from race")
                        return t
                    except Exception as e:
                        print(f"Exception: '{e}'")
                        print("exception of second degree in find NewText..." + str(i))
                        time.sleep(0.3)
                        continue<|MERGE_RESOLUTION|>--- conflicted
+++ resolved
@@ -30,7 +30,6 @@
 
     def update_content(self, new_content):
         self.content = new_content
-<<<<<<< HEAD
         self.content_hash = text_hash(new_content)
 
     def url(self):
@@ -100,9 +99,6 @@
             .filter_by(language_id=language.id)
             .all()
         )
-=======
-        self.content_hash = long_hash(new_content)
->>>>>>> 3551fd56
 
     @classmethod
     def find_by_id(cls, text_id):
