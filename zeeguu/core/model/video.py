from datetime import datetime
from io import StringIO
import os
import re
import isodate
import requests
import webvtt
import yt_dlp
<<<<<<< HEAD
=======

>>>>>>> ba20af37
from zeeguu.core.model import db
from zeeguu.core.model.caption import Caption
from zeeguu.core.model.language import Language
from zeeguu.core.model.url import Url
from zeeguu.core.model.video_tag import VideoTag
from zeeguu.core.model.video_tag_map import VideoTagMap
from zeeguu.core.model.video_topic_map import VideoTopicMap
from zeeguu.core.model.yt_channel import YTChannel
from zeeguu.core.model.source import Source
from zeeguu.core.model.source_type import SourceType

from langdetect import detect
from zeeguu.core.model.bookmark_context import ContextIdentifier
from zeeguu.core.model.context_type import ContextType
from zeeguu.core.util.fk_to_cefr import fk_to_cefr
from zeeguu.core.util.encoding import datetime_to_json

API_FOR_LANGUAGE = {
    "da": os.getenv("YOUTUBE_API_KEY_DA"),
    "es": os.getenv("YOUTUBE_API_KEY_ES"),
}

MAX_CHAR_COUNT_IN_SUMMARY = 297

SOCIAL_MEDIA_WORDS = [
    "instagram",
    "facebook",
    "twitter",
    "snapchat",
    "tiktok",
    "pinterest",
    "linkedin",
    "youtube",
    "whatsapp",
    "reddit",
    "tumblr",
    "twitch",
    "x.com",
    "discord",
    "threads",
]


class Video(db.Model):
    __tablename__ = "video"
    __table_args__ = {"mysql_collate": "utf8_bin"}

    id = db.Column(db.Integer, primary_key=True)
    video_unique_key = db.Column(db.String(512), unique=True, nullable=False)
    title = db.Column(db.String(512))
    description = db.Column(db.Text)
    published_at = db.Column(db.DateTime)
    channel_id = db.Column(db.Integer, db.ForeignKey("yt_channel.id"))
    thumbnail_url_id = db.Column(db.Integer, db.ForeignKey(Url.id))

    duration = db.Column(db.Integer)
    language_id = db.Column(db.Integer, db.ForeignKey("language.id"))
    vtt = db.Column(db.Text)

    source_id = db.Column(db.Integer, db.ForeignKey(Source.id), unique=True)
    source = db.relationship(Source, foreign_keys="Video.source_id")

    broken = db.Column(db.Integer)
    crawled_at = db.Column(db.DateTime)
    thumbnail_url = db.relationship(Url, foreign_keys="Video.thumbnail_url_id")

    channel = db.relationship("YTChannel", back_populates="videos")
    topics = db.relationship("VideoTopicMap", back_populates="video")
    language = db.relationship("Language")
    captions = db.relationship("Caption", back_populates="video")

    def __init__(
        self,
        video_unique_key,
        title,
        source,
        description,
        published_at,
        channel,
        thumbnail_url,
        duration,
        language,
        vtt,
        broken=0,
        crawled_at=datetime.now(),
    ):
        self.video_unique_key = video_unique_key
        self.title = title
        self.source = source
        self.description = description
        self.published_at = published_at
        self.channel = channel
        self.thumbnail_url = thumbnail_url
        self.duration = duration
        self.language = language
        self.vtt = vtt
        self.broken = broken
        self.crawled_at = crawled_at

    def __repr__(self):
        return f"<Video {self.title} ({self.video_unique_key})>"

    def get_content(self):
        return self.source.get_content()

    @classmethod
    def find_by_id(cls, video_id: int):
        return cls.query.filter_by(id=video_id).first()

    @classmethod
    def find_or_create(
        cls,
        session,
        video_unique_key,
        language,
        upload_index=True,
    ):
        from zeeguu.core.elastic.indexing import create_or_update_video

        video = (
            session.query(cls).filter(cls.video_unique_key == video_unique_key).first()
        )

        if video:
            print(f"Video already crawled returning... (Broken: {video.broken})")
            return video

        try:
            video_info = cls.fetch_video_info(video_unique_key, language)
        except ValueError as e:
            print(f"Error fetching video info for {video_unique_key}: {e}")
            return None

        if video_info is None:
            return None

        if isinstance(language, str):
            language = session.query(Language).filter_by(code=language).first()

        title_lang = detect(video_info["title"]) if video_info["title"] else None
        desc_lang = (
            detect(clean_description(video_info["description"])) if video_info["description"] else None
        )
        print(
            f"Video detect languages detected are (title: '{title_lang}', description: '{desc_lang}')."
        )
        if (
            (title_lang and title_lang != language.code) and (desc_lang and desc_lang != language.code)
        ):
            print(f"Video {video_unique_key} is not in {language.code}")
            video_info["broken"] = 2

        channel = YTChannel.find_or_create(session, video_info["channelId"], language)

        if video_info["text"] == "":
            print(f"Couldn't parse any text for the video '{video_unique_key}'")
            return None

        source = Source.find_or_create(
            session,
            video_info["text"],
            SourceType.find_by_type(SourceType.VIDEO),
            language,
            False,
            False,
        )
        url_object = Url.find_or_create(session, video_info["thumbnail"])

        new_video = cls(
            video_unique_key=video_unique_key,
            title=video_info["title"],
            source=source,
            description=video_info["description"],
            published_at=video_info["publishedAt"],
            channel=channel,
            thumbnail_url=url_object,
            duration=video_info["duration"],
            language=language,
            vtt=video_info["vtt"],
            broken=video_info["broken"],
        )
        session.add(new_video)

        try:
            session.commit()
        except Exception as e:
            session.rollback()
            raise e

        try:
            for caption in video_info["captions"]:
                new_caption = Caption.create(
                    session=session,
                    video=new_video,
                    time_start=caption["time_start"],
                    time_end=caption["time_end"],
                    text=caption["text"],
                )
                session.add(new_caption)
            session.commit()
        except Exception as e:
            session.rollback()
            raise e

        try:
            for tag_text in video_info["tags"]:
                new_tag = VideoTag.find_or_create(session, tag_text)
                video_tag_map = VideoTagMap.find_or_create(
                    session, video=new_video, tag=new_tag
                )
            session.commit()
        except Exception as e:
            session.rollback()
            raise e

        # add topic
        print("Adding topic")
        try:
            new_video.assign_inferred_topics(session)
        except Exception as e:
            session.rollback()
            raise e
        create_or_update_video(new_video, session)
        return new_video

    def assign_inferred_topics(self, session, commit=True):
        from zeeguu.core.model.article_topic_map import TopicOriginType
        from zeeguu.core.semantic_search import (
            get_topic_classification_based_on_similar_content,
        )

        topic = get_topic_classification_based_on_similar_content(
            self.get_content(), verbose=True
        )
        if topic:
            video_topic_map = VideoTopicMap(
                video=self, topic=topic, origin_type=TopicOriginType.INFERRED
            )
            print(f"Assigned Topic: {video_topic_map}")
            session.add(video_topic_map)
            if commit:
                session.commit()

    @staticmethod
    def fetch_video_info(video_unique_key, lang):
        """
        video_unique_key is the video id, e.g. "8-GrLwHK8SQ"


        """

        def _get_thumbnail(item):
            return (
                item["snippet"]["thumbnails"].get("maxres", {}).get("url")
                or item["snippet"]["thumbnails"].get("high", {}).get("url")
                or item["snippet"]["thumbnails"].get("medium", {}).get("url")
                or item["snippet"]["thumbnails"]
                .get("default", {})
                .get("url", "No thumbnail available")
            )

        VIDEO_URL = "https://www.googleapis.com/youtube/v3/videos"
        YOUTUBE_API_KEY = API_FOR_LANGUAGE.get(lang)

        if not YOUTUBE_API_KEY:
            raise ValueError("Missing YOUTUBE_API_KEY environment variable")
        params = {
            "part": "snippet,contentDetails",
            "id": video_unique_key,
            "key": YOUTUBE_API_KEY,
        }

        response = requests.get(VIDEO_URL, params=params)
        video_data = response.json()

        if "items" not in video_data or not video_data["items"]:
            raise ValueError(
                f"Video {video_unique_key} not found, or API quota exceeded"
            )

        item = video_data["items"][0]

        video_info = {
            "videoId": video_unique_key,
            "title": item["snippet"]["title"],
            "description": item["snippet"].get("description", ""),
            "publishedAt": isodate.parse_datetime(
                item["snippet"]["publishedAt"]
            ).replace(tzinfo=None),
            "channelId": item["snippet"]["channelId"],
            "thumbnail": _get_thumbnail(item),
            "tags": item["snippet"].get("tags", []),
            "duration": int(
                isodate.parse_duration(
                    item["contentDetails"]["duration"]
                ).total_seconds()
            ),
        }

        captions = Video.get_captions(video_unique_key, lang)
        if captions is None:
            print(f"Could not fetch captions for video {video_unique_key} in {lang}")
            video_info["vtt"] = ""
            video_info["text"] = ""
            video_info["captions"] = []
            video_info["broken"] = 1
        else:
            video_info["vtt"] = captions["vtt"]
            video_info["text"] = captions["text"]
            video_info["captions"] = captions["captions"]
            video_info["broken"] = 0

        return video_info

    @staticmethod
    def get_captions(video_unique_key, lang):
        ydl_opts = {
            "quiet": True,
            "skip_download": True,
            "writesubtitles": True,
            "subtitleslangs": [lang],
            "subtitlesformat": "vtt",
        }

        with yt_dlp.YoutubeDL(ydl_opts) as ydl:
            try:
                info = ydl.extract_info(
                    f"https://www.youtube.com/watch?v={video_unique_key}",
                    download=False,
                )
                subtitles = info.get("subtitles", {})

                if lang in subtitles:
                    url = subtitles[lang][-1]["url"]

                    response = requests.get(url)
                    if response.status_code == 200:
                        vtt_content = response.text
                        return Video.parse_vtt(vtt_content)
                return None
            except Exception as e:
                print(f"Error fetching subtitles for {video_unique_key}: {e}")
                return None

    @staticmethod
    def parse_vtt(vtt_content):
        def _timestamp_to_seconds(timestamp):
            h, m, s = timestamp.replace(',', '.').split(':')
            return float(h) * 3600 + float(m) * 60 + float(s)
        captions_list = []
        full_text = []

        vtt_file = StringIO(vtt_content)
        captions = webvtt.read_buffer(vtt_file)

        for caption in captions:
            captions_list.append(
                {
                    "time_start": _timestamp_to_seconds(caption.start),
                    "time_end": _timestamp_to_seconds(caption.end),
                    "text": caption.text,
                }
            )
            full_text.append(caption.text)

        return {
            "vtt": vtt_content,
            "text": "\n".join(full_text),
            "captions": captions_list,
        }

    def topics_as_tuple(self):
        topics = []
        for topic in self.topics:
            if topic.topic.title == "" or topic.topic.title is None:
                continue
            topics.append((topic.topic.title, topic.origin_type))
        return topics

    def video_info(self, with_content=False):
        text = self.get_content()
        summary = text[:MAX_CHAR_COUNT_IN_SUMMARY].replace("\n", " ") + "..."
        result_dict = dict(
            id=self.id,
            video_unique_key=self.video_unique_key,
            source_id=self.source.id,
            title=self.title,
            description=self.description,
            summary=summary,
            channel=self.channel.as_dictionary(),
            thumbnail_url=(
                self.thumbnail_url.as_string() if self.thumbnail_url else None
            ),
            topics_list=self.topics_as_tuple(),
            duration=self.duration,
            language_code=self.language.code,
            metrics=dict(
                difficulty=self.source.fk_difficulty / 100,
                cefr_level=fk_to_cefr(self.source.fk_difficulty),
            ),
            video=True,
        )

        if self.published_at:
            result_dict["published_at"] = datetime_to_json(self.published_at)

        if with_content:
            from zeeguu.core.tokenization import get_tokenizer, TOKENIZER_MODEL
            tokenizer = get_tokenizer(self.language, TOKENIZER_MODEL)
            result_dict["captions"] = [
                {
                    "time_start": caption.time_start,
                    "time_end": caption.time_end,
                    "text": caption.get_content(),
                    "tokenized_text": tokenizer.tokenize_text(
                        caption.get_content(), flatten=False
                    ),
                    "context_identifier": ContextIdentifier(
                        ContextType.VIDEO_CAPTION, video_caption_id=caption.id
                    ).as_dictionary(),
                }
                for caption in self.captions
            ]

            result_dict["tokenized_title"] = {
                "tokenized_title": tokenizer.tokenize_text(self.title, flatten=False),
                "context_identifier": ContextIdentifier(
                    ContextType.VIDEO_TITLE, video_id=self.id
                ).as_dictionary(),
            }

        return result_dict

def clean_description(description_text):
    # remove hashtags
    description_text = re.sub(r"#\w+", "", description_text)

    # remove @mentions
    description_text = re.sub(r"@\w+", "", description_text)

    # remove social media words
    for word in SOCIAL_MEDIA_WORDS:
        description_text = re.sub(rf"\b{word}\b", "", description_text, flags=re.IGNORECASE)    

    # collapse multiple spaces and trim
    description_text = re.sub(r"\s+", " ", description_text).strip()

    return description_text<|MERGE_RESOLUTION|>--- conflicted
+++ resolved
@@ -6,10 +6,7 @@
 import requests
 import webvtt
 import yt_dlp
-<<<<<<< HEAD
-=======
-
->>>>>>> ba20af37
+
 from zeeguu.core.model import db
 from zeeguu.core.model.caption import Caption
 from zeeguu.core.model.language import Language
