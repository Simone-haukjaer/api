from elasticsearch_dsl import Search, Q, SF
from elasticsearch_dsl.query import MoreLikeThis
from datetime import timedelta, datetime
from zeeguu.core.model import Language


def match(key, value):
    return {"match": {key: value}}


def exists(field):
    return {"exists": {"field": field}}


def add_to_dict(dict, key, value):
    dict.update({key: value})


def array_of_lowercase_topics(topics):
    return [topic.lower() for topic in topics.split()]


def array_of_new_topics(topics):
    return topics.split(",")


def build_elastic_recommender_query(
    count,
    topics,
    unwanted_topics,
    user_topics,
    unwanted_user_topics,
    language,
    upper_bounds,
    lower_bounds,
    es_scale="30d",
    es_offset="1d",
    es_decay=0.5,
    es_weight=2.1,
    new_topics_to_include="",
    new_topics_to_exclude="",
    second_try=False,
):
    """

    Builds an elastic search query.
    Does this by building a big JSON object.

    Example of a final query body:
    {'size': 20.0, 'query':
        {'bool':
            {
            'filter':
                {
                'range':
                    {
                    'fk_difficulty':
                        {
                        'gt': 0,
                         'lt': 100
                         }
                    }
                },
            'must': [
                {'match': {'language': 'English'}}
            ],
            'must_not': [
                {'match': {'topics': 'Health'}},
                {'match': {'content': 'messi'}},
                {'match': {'title': 'messi'}}
                ]
            }
        }
    }

    """

    # must = mandatory, has to occur
    # must not = has to not occur
    # should = nice to have (extra points if it matches)
    must = []

    must_not = []
    should = []

    bool_query_body = {"query": {"bool": {}}}  # initial empty bool query

    if language:
        must.append(match("language", language.name))

    if not user_topics:
        user_topics = ""

    if user_topics:
        search_string = user_topics
        should.append(match("content", search_string))
        should.append(match("title", search_string))

    # Assumes if a user has new topics they won't be rolled
    # back to not have new topics again.
    # Essentially, if there are new topics the user won't be able
    # to access the old topics anymore.
    if new_topics_to_exclude != "":
        should_remove_topics = []
        topics_to_filter_out = array_of_new_topics(new_topics_to_exclude)
        for t in topics_to_filter_out:
            should_remove_topics.append({"match": {"new_topics": t}})
            should_remove_topics.append({"match": {"new_topics_inferred": t}})
        must_not.append({"bool": {"should": should_remove_topics}})
    else:
        unwanted_old_topics_arr = array_of_lowercase_topics(unwanted_topics)
        if len(unwanted_old_topics_arr) > 0:
            must_not.append({"terms": {"topics": unwanted_old_topics_arr}})

    if unwanted_user_topics:
        must_not.append(match("content", unwanted_user_topics))
        must_not.append(match("title", unwanted_user_topics))

    must.append(exists("published_time"))

    if new_topics_to_include != "":
        should_topics = []
        topics_to_find = array_of_new_topics(new_topics_to_include)
        for t in topics_to_find:
            should_topics.append({"match": {"new_topics": t}})
            should_topics.append({"match": {"new_topics_inferred": t}})
        must.append({"bool": {"should": should_topics}})
    else:
        topics_arr = array_of_lowercase_topics(topics)
        if len(topics_arr) > 0:
            must.append({"terms": {"topics": topics_arr}})

    # Let's not filter all the articles
    # if not second_try:
    #     # on the second try we do not add the range;
    #     # because we didn't find anything with it
    #     bool_query_body["query"]["bool"].update(
    #         {
    #             "filter": {
    #                 "range": {"fk_difficulty": {"gt": lower_bounds, "lt": upper_bounds}}
    #             }
    #         }
    #     )

    bool_query_body["query"]["bool"].update({"must": must})
    bool_query_body["query"]["bool"].update({"must_not": must_not})
    # bool_query_body["query"]["bool"].update({"should": should})
    full_query = {
        "size": count,
        "query": {"function_score": {}},
    }

<<<<<<< HEAD
    # Consider not showing articles without new topics?
    # bool_query_body["query"]["bool"].update(
    #     {
    #         "should": [
    #             {"exists": {"field": "new_topics"}},
    #             {"exists": {"field": "new_topics_inferred"}},
    #         ]
    #     }
    # )

    full_query = {"size": count, "query": {"function_score": {}}}

    function1 = {
=======
    recency_preference = {
>>>>>>> 964de932
        # original parameters by Simon & Marcus
        "gauss": {
            "published_time": {
                "scale": es_scale,
                "offset": es_offset,
                "decay": es_decay,
            }
        },
        "weight": es_weight,
        # "gauss": {"published_time": {"origin": "now", "scale": es_scale, "decay": es_decay}},
        # "weight": es_weight,
    }

    difficulty_prefference = {
        "gauss": {
            "fk_difficulty": {
                "origin": ((upper_bounds + lower_bounds) / 2),
                "scale": 21,
            }
        },
    }

    full_query["query"]["function_score"].update(
        {"functions": [recency_preference, difficulty_prefference]}
    )
    full_query["query"]["function_score"].update(bool_query_body)
    print(full_query)
    return full_query


def build_elastic_search_query(
    count,
    search_terms,
    topics,
    unwanted_topics,
    user_topics,
    unwanted_user_topics,
    language,
    upper_bounds,
    lower_bounds,
    es_scale="3d",
    es_offset="0d",
    es_decay=0.8,
    es_weight=4.2,
    new_topics_to_include="",
    new_topics_to_exclude="",
    second_try=False,
):
    """
    Builds an elastic search query for search terms.
    If called with second_try it drops the difficulty constraints
    It also weights more recent results higher

    """

    s = (
        Search()
        .query(
            Q("match", title=search_terms)
            | Q("match", content=search_terms)
            | Q("match", url=search_terms)
        )
        .filter("term", language=language.name.lower())
        .exclude("match", description="pg15")
    )

    # using function scores to weight more recent results higher
    # https://github.com/elastic/elasticsearch-dsl-py/issues/608
    weighted_query = Q(
        "function_score",
        query=s.query,
        functions=[
<<<<<<< HEAD
            SF(
                "gauss",
                published_time={
                    "scale": es_scale,
                    "offset": es_offset,
                    "decay": es_decay,
                },
            )
=======
            SF("gauss", published_time={"scale": "30d", "offset": "7d", "decay": 0.3}),
            SF(
                "gauss",
                fk_difficulty={
                    "origin": ((upper_bounds + lower_bounds) / 2),
                    "scale": 21,
                },
            ),
>>>>>>> 964de932
        ],
    )

    query = {"size": count, "query": weighted_query.to_dict()}

    return query


<<<<<<< HEAD
def more_like_this_query(
    count,
    article_text,
    language,
    upper_bounds,
    lower_bounds,
    es_scale="3d",
    es_offset="1d",
    es_decay=0.8,
    es_weight=4.2,
    second_try=False,
):
    """
    Builds an elastic search query for search terms.
    If called with second_try it drops the difficulty constraints
    It also weights more recent results higher

    """

    s = (
        Search()
        .query(MoreLikeThis(like=article_text, fields=["title", "content"]))
        .filter("term", language=language.name.lower())
    )

    if not second_try:
        s = s.filter("range", fk_difficulty={"gte": lower_bounds, "lte": upper_bounds})

    # using function scores to weight more recent results higher
    # https://github.com/elastic/elasticsearch-dsl-py/issues/608
    weighted_query = Q(
        "function_score",
        query=s.query,
        functions=[
            SF(
                "gauss",
                published_time={
                    "scale": es_scale,
                    "offset": es_offset,
                    "decay": es_decay,
                },
            )
        ],
    )

    query = {"size": count, "query": weighted_query.to_dict()}

    return s.to_dict()


def build_elastic_semantic_sim_query(
    count,
    search_terms,
    topics,
    unwanted_topics,
    user_topics,
    unwanted_user_topics,
    language,
    upper_bounds,
    lower_bounds,
    article_sem_vec,
    article,
    es_scale="3d",
    es_decay=0.8,
    es_weight=4.2,
    second_try=False,
    n_candidates=100,
):
    """
    Builds an elastic search based on the KNN semantic embeddings, the filter can be a query object.
    https://elasticsearch-dsl.readthedocs.io/en/latest/search_dsl.html#k-nearest-neighbor-searches
    # Filter: Top k documents will have to fit this criteria. This is applied during the search.
    # Providing a Query means that the two are combined. These can take a boost to score how much it consideres of each.
    kNN search API finds a num_candidates number of approximate nearest neighbor candidates on each shard.
    The search computes the similarity of these candidate vectors to the query vector, selecting the k most
    similar results from each shard. The search then merges the results from each shard to return the global
    top k nearest neighbors.

    {'mappings': {'properties': {'author': {'fields': {'keyword': {'ignore_above': 256,
                                                               'type': 'keyword'}},
                                        'type': 'text'},
                             'content': {'fields': {'keyword': {'ignore_above': 256,
                                                                'type': 'keyword'}},
                                         'type': 'text'},
                             'fk_difficulty': {'type': 'long'},
                             'language': {'fields': {'keyword': {'ignore_above': 256,
                                                                 'type': 'keyword'}},
                                          'type': 'text'},
                             'published_time': {'type': 'date'},
                             'semantic_embedding': {'dims': 512,
                                                    'index': True,
                                                    'similarity': 'cosine',
                                                    'type': 'dense_vector'},
                             'summary': {'fields': {'keyword': {'ignore_above': 256,
                                                                'type': 'keyword'}},
                                         'type': 'text'},
                             'title': {'fields': {'keyword': {'ignore_above': 256,
                                                              'type': 'keyword'}},
                                       'type': 'text'},
                             'topics': {'fields': {'keyword': {'ignore_above': 256,
                                                               'type': 'keyword'}},
                                        'type': 'text'},
                             'url': {'fields': {'keyword': {'ignore_above': 256,
                                                            'type': 'keyword'}},
                                     'type': 'text'},
                             'video': {'type': 'long'},
                             'word_count': {'type': 'long'}}}}

    """
    s = Search()
    # s = s.exclude("match", id=article.id)
    if unwanted_topics is None:
        s = s.knn(
            field="sem_vec",
            k=count,
            num_candidates=n_candidates,
            query_vector=article_sem_vec,
            filter=(
                ~Q("ids", values=[article.id])
                & Q("match", **{"language.keyword": language.name})
            ),
        )
    else:
        s = s.knn(
            field="sem_vec",
            k=count,
            num_candidates=n_candidates,
            query_vector=article_sem_vec,
            filter=(
                ~Q("ids", values=[article.id])
                & (
                    Q("match", language__keyword=language.name)
                    & ~Q("match", **{"new_topics.keyword": ""})
                )
            ),
        )

    query = s.to_dict()
    print(query)
    return query


def build_elastic_semantic_sim_query_for_topic_cls(
    k_count,
    article,
    article_sem_vec,
    n_candidates=100,
):
    s = Search()
    s = s.knn(
        field="sem_vec",
        k=k_count,
        num_candidates=n_candidates,
        query_vector=article_sem_vec,
        filter=(
            ~Q("ids", values=[article.id])
            # & ~Q("match", **{"topic_keywords.keyword": ""})
            # & ~Q("match", **{"topics.keyword": ""})
            & Q("exists", field="new_topics")
            & ~Q("match", new_topics="")
        ),
    )

    query = s.to_dict()
    # print(query)
    return query


=======
>>>>>>> 964de932
def build_elastic_more_like_this_query(
    language: Language,
    like_documents: list[dict[str, str]],
    similar_to: list[str],
    cutoff_days: int,
    scale: str = "10d",
    offset: str = "4h",
    decay: float = 0.9,
):

    cutoff_date = datetime.now() - timedelta(days=cutoff_days)

    query = {
        "query": {
            "function_score": {
                "query": {
                    "bool": {
                        "must": [{"match": {"language": language.name}}],
                        "should": {
                            "more_like_this": {
                                "fields": similar_to,
                                "like": like_documents,
                                "min_term_freq": 2,
                                "max_query_terms": 25,
                                "min_doc_freq": 5,
                                "min_word_length": 3,
                            }
                        },
                        "filter": {
                            "bool": {
                                "must": [
                                    {
                                        "range": {
                                            "published_time": {
                                                "gte": cutoff_date.strftime(
                                                    "%Y-%m-%dT%H:%M:%S"
                                                ),
                                                "lte": "now",
                                            }
                                        }
                                    }
                                ]
                            }
                        },
                    }
                },
                "functions": [
                    {
                        "gauss": {
                            "published_time": {
                                "origin": "now",
                                "scale": scale,
                                "offset": offset,
                                "decay": decay,
                            }
                        }
                    }
                ],
                "score_mode": "sum",
            }
        }
    }

    return query<|MERGE_RESOLUTION|>--- conflicted
+++ resolved
@@ -150,23 +150,7 @@
         "query": {"function_score": {}},
     }
 
-<<<<<<< HEAD
-    # Consider not showing articles without new topics?
-    # bool_query_body["query"]["bool"].update(
-    #     {
-    #         "should": [
-    #             {"exists": {"field": "new_topics"}},
-    #             {"exists": {"field": "new_topics_inferred"}},
-    #         ]
-    #     }
-    # )
-
-    full_query = {"size": count, "query": {"function_score": {}}}
-
-    function1 = {
-=======
     recency_preference = {
->>>>>>> 964de932
         # original parameters by Simon & Marcus
         "gauss": {
             "published_time": {
@@ -239,16 +223,6 @@
         "function_score",
         query=s.query,
         functions=[
-<<<<<<< HEAD
-            SF(
-                "gauss",
-                published_time={
-                    "scale": es_scale,
-                    "offset": es_offset,
-                    "decay": es_decay,
-                },
-            )
-=======
             SF("gauss", published_time={"scale": "30d", "offset": "7d", "decay": 0.3}),
             SF(
                 "gauss",
@@ -257,7 +231,6 @@
                     "scale": 21,
                 },
             ),
->>>>>>> 964de932
         ],
     )
 
@@ -266,7 +239,6 @@
     return query
 
 
-<<<<<<< HEAD
 def more_like_this_query(
     count,
     article_text,
@@ -435,8 +407,6 @@
     return query
 
 
-=======
->>>>>>> 964de932
 def build_elastic_more_like_this_query(
     language: Language,
     like_documents: list[dict[str, str]],
