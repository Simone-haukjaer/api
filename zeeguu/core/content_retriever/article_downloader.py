"""

    Goes through all the interesting sources that the server knows
    about and downloads new articles saving them in the DB.  


"""

import newspaper

from pymysql import DataError

from zeeguu.core.content_retriever.crawler_exceptions import *
from zeeguu.logging import log, logp

from zeeguu.core import model
from zeeguu.core.content_quality.quality_filter import sufficient_quality
from zeeguu.core.emailer.zeeguu_mailer import ZeeguuMailer
from zeeguu.core.model import Url, Feed, LocalizedTopic
import requests

from zeeguu.core.model.article import MAX_CHAR_COUNT_IN_SUMMARY

from sentry_sdk import capture_exception as capture_to_sentry
from zeeguu.core.elastic.indexing import index_in_elasticsearch

from zeeguu.core.content_retriever import download_and_parse

TIMEOUT_SECONDS = 10

import zeeguu

LOG_CONTEXT = "FEED RETRIEVAL"


def _url_after_redirects(url):
    # solve redirects and save the clean url
    response = requests.get(url)
    return response.url


def _date_in_the_future(time):
    from datetime import datetime

    return time > datetime.now()


def banned_url(url):
    banned = [
        "https://www.dr.dk/sporten/seneste-sport/",
        "https://www.dr.dk/nyheder/seneste/",
    ]
    for each in banned:
        if url.startswith(each):
            return True
    return False


def download_from_feed(feed: Feed, session, limit=1000, save_in_elastic=True):
    """

    Session is needed because this saves stuff to the DB.


    last_crawled_time is useful because otherwise there would be a lot of time
    wasted trying to retrieve the same articles, especially the ones which
    can't be retrieved, so they won't be cached.


    """

    print(feed.url)

    downloaded = 0
    downloaded_titles = []
    skipped_due_to_low_quality = 0
    skipped_already_in_db = 0

    last_retrieval_time_from_DB = None
    last_retrieval_time_seen_this_crawl = None

    if feed.last_crawled_time:
        last_retrieval_time_from_DB = feed.last_crawled_time
        log(f"LAST CRAWLED::: {last_retrieval_time_from_DB}")

    try:
        items = feed.feed_items(last_retrieval_time_from_DB)
    except Exception as e:
        import traceback

        traceback.print_stack()
        capture_to_sentry(e)
        return

    for feed_item in items:

        skipped_already_in_db = 0

        if downloaded >= limit:
            break

        feed_item_timestamp = feed_item["published_datetime"]

        if _date_in_the_future(feed_item_timestamp):
            log("Article from the future!")
            continue

        if (not last_retrieval_time_seen_this_crawl) or (
            feed_item_timestamp > last_retrieval_time_seen_this_crawl
        ):
            last_retrieval_time_seen_this_crawl = feed_item_timestamp

        if last_retrieval_time_seen_this_crawl > feed.last_crawled_time:
            feed.last_crawled_time = last_retrieval_time_seen_this_crawl
            log(
                f"+updated feed's last crawled time to {last_retrieval_time_seen_this_crawl}"
            )

        try:
            logp("before redirects")
            logp(feed_item["url"])
            url = _url_after_redirects(feed_item["url"])
            logp("===============================> ")
            logp("after redirects")
            logp(url)

        except requests.exceptions.TooManyRedirects:
            raise Exception(f"- Too many redirects")
        except Exception:
            raise Exception(
                f"- Could not get url after redirects for {feed_item['url']}"
            )

        if banned_url(url):
            logp("Banned Url")
            continue

        session.add(feed)
        session.commit()

        try:
            new_article = download_feed_item(session, feed, feed_item, url)
            downloaded += 1
            if save_in_elastic:
                if new_article:
                    index_in_elasticsearch(new_article, session)

            downloaded_titles.append(
                new_article.title + " " + new_article.url.as_string()
            )

        except SkippedForTooOld:
            logp("- Article too old")
            continue

        except SkippedForLowQuality as e:
            logp(f" - Low quality: {e.reason}")
            skipped_due_to_low_quality += 1
            continue

        except SkippedAlreadyInDB:
            skipped_already_in_db += 1
            logp(" - Already in DB")
            continue

        except FailedToParseWithReadabilityServer as e:
            logp(f" - failed to parse with readability server (server said: {e})")
            continue

        except newspaper.ArticleException as e:
            logp(f"Newspaper can't download article at: {url}")
            continue

        except DataError as e:
            logp(f"Data error ({e}) for: {url}")
            continue

        except requests.exceptions.Timeout:
            logp(
                f"The request from the server was timed out after {TIMEOUT_SECONDS} seconds."
            )
            continue

        except Exception as e:
            import traceback
            traceback.print_stack()
            capture_to_sentry(e)
            if hasattr(e, "message"):
                logp(e.message)
            else:
                logp(e)
            continue

    content = f"{downloaded} articles from {feed.title}\n\n"
    for each in downloaded_titles:
        content += f"- {each}\n"

    logp(f"*** Downloaded: {downloaded} From: {feed.title}")
    logp(f"*** Low Quality: {skipped_due_to_low_quality}")
    logp(f"*** Already in DB: {skipped_already_in_db}")
    logp(f"*** ")

    return content


def download_feed_item(session, feed, feed_item, url):
    title = feed_item["title"]

    published_datetime = feed_item["published_datetime"]

    art = model.Article.find(url)

    if art:
        raise SkippedAlreadyInDB()

<<<<<<< HEAD
    try:

        parsed = download_and_parse(url)

        is_quality_article, reason = sufficient_quality(parsed)

        if not is_quality_article:
            raise SkippedForLowQuality(reason)

        summary = feed_item["summary"]
        # however, this is not so easy... there have been cases where
        # the summary is just malformed HTML... thus we try to extract
        # the text:
        from bs4 import BeautifulSoup

        soup = BeautifulSoup(summary, "lxml")
        summary = soup.get_text()
        # then there are cases where the summary is huge... so we clip it
        summary = summary[:MAX_CHAR_COUNT_IN_SUMMARY]
        # and if there is still no summary, we simply use the beginning of
        # the article
        if len(summary) < 10:
            summary = parsed.text[:MAX_CHAR_COUNT_IN_SUMMARY]

            # Create new article and save it to DB
        new_article = zeeguu.core.model.Article(
            Url.find_or_create(session, url),
            title,
            ", ".join(parsed.authors),
            parsed.text,
            summary,
            published_datetime,
            feed,
            feed.language,
        )
        session.add(new_article)

        topics = add_topics(new_article, session)
        logp(f" Topics ({topics})")

        # compute extra difficulties for french articles
        try:
            if new_article.language.code == "fr":
                from zeeguu.core.language.services.lingo_rank_service import (
                    retrieve_lingo_rank,
                )

                df = DifficultyLingoRank(
                    new_article, retrieve_lingo_rank(new_article.content)
                )
                session.add(df)
        except Exception as e:
            capture_to_sentry(e)

        session.commit()
        logp(f"SUCCESS for: {new_article.title}")

    except SkippedForLowQuality as e:
        raise e

    except newspaper.ArticleException as e:
        logp(f"can't download article at: {url}")

    except DataError as e:
        logp(f"Data error for: {url}")

    except requests.exceptions.Timeout:
        logp(
            f"The request from the server was timed out after {TIMEOUT_SECONDS} seconds."
        )

    except Exception as e:
        import traceback

        traceback.print_exc()
        capture_to_sentry(e)

        log(
            f"* Rolling back session due to exception while creating article and attaching words/topics: {str(e)}"
        )
        session.rollback()
=======
    np_article = download_and_parse(url)

    is_quality_article, reason = sufficient_quality(np_article)

    if not is_quality_article:
        raise SkippedForLowQuality(reason)

    summary = feed_item["summary"]
    # however, this is not so easy... there have been cases where
    # the summary is just malformed HTML... thus we try to extract
    # the text:
    from bs4 import BeautifulSoup

    soup = BeautifulSoup(summary, "lxml")
    summary = soup.get_text()
    # then there are cases where the summary is huge... so we clip it
    summary = summary[:MAX_CHAR_COUNT_IN_SUMMARY]
    # and if there is still no summary, we simply use the beginning of
    # the article
    if len(summary) < 10:
        summary = np_article.text[:MAX_CHAR_COUNT_IN_SUMMARY]

    # Create new article and save it to DB
    new_article = zeeguu.core.model.Article(
        Url.find_or_create(session, url),
        title,
        ", ".join(np_article.authors),
        np_article.text,
        summary,
        published_datetime,
        feed,
        feed.language,
        htmlContent=np_article.htmlContent
    )

    if np_article.top_image != "":
        new_article.img_url = Url.find_or_create(session, np_article.top_image)
    session.add(new_article)

    topics = add_topics(new_article, session)
    logp(f" Topics ({topics})")
>>>>>>> cfd5483a

    return new_article


def add_topics(new_article, session):
    topics = []
    for loc_topic in LocalizedTopic.query.all():
        if loc_topic.language == new_article.language and loc_topic.matches_article(
            new_article
        ):
            topics.append(loc_topic.topic.title)
            new_article.add_topic(loc_topic.topic)
            session.add(new_article)
    return topics<|MERGE_RESOLUTION|>--- conflicted
+++ resolved
@@ -183,6 +183,7 @@
 
         except Exception as e:
             import traceback
+
             traceback.print_stack()
             capture_to_sentry(e)
             if hasattr(e, "message"):
@@ -213,89 +214,6 @@
     if art:
         raise SkippedAlreadyInDB()
 
-<<<<<<< HEAD
-    try:
-
-        parsed = download_and_parse(url)
-
-        is_quality_article, reason = sufficient_quality(parsed)
-
-        if not is_quality_article:
-            raise SkippedForLowQuality(reason)
-
-        summary = feed_item["summary"]
-        # however, this is not so easy... there have been cases where
-        # the summary is just malformed HTML... thus we try to extract
-        # the text:
-        from bs4 import BeautifulSoup
-
-        soup = BeautifulSoup(summary, "lxml")
-        summary = soup.get_text()
-        # then there are cases where the summary is huge... so we clip it
-        summary = summary[:MAX_CHAR_COUNT_IN_SUMMARY]
-        # and if there is still no summary, we simply use the beginning of
-        # the article
-        if len(summary) < 10:
-            summary = parsed.text[:MAX_CHAR_COUNT_IN_SUMMARY]
-
-            # Create new article and save it to DB
-        new_article = zeeguu.core.model.Article(
-            Url.find_or_create(session, url),
-            title,
-            ", ".join(parsed.authors),
-            parsed.text,
-            summary,
-            published_datetime,
-            feed,
-            feed.language,
-        )
-        session.add(new_article)
-
-        topics = add_topics(new_article, session)
-        logp(f" Topics ({topics})")
-
-        # compute extra difficulties for french articles
-        try:
-            if new_article.language.code == "fr":
-                from zeeguu.core.language.services.lingo_rank_service import (
-                    retrieve_lingo_rank,
-                )
-
-                df = DifficultyLingoRank(
-                    new_article, retrieve_lingo_rank(new_article.content)
-                )
-                session.add(df)
-        except Exception as e:
-            capture_to_sentry(e)
-
-        session.commit()
-        logp(f"SUCCESS for: {new_article.title}")
-
-    except SkippedForLowQuality as e:
-        raise e
-
-    except newspaper.ArticleException as e:
-        logp(f"can't download article at: {url}")
-
-    except DataError as e:
-        logp(f"Data error for: {url}")
-
-    except requests.exceptions.Timeout:
-        logp(
-            f"The request from the server was timed out after {TIMEOUT_SECONDS} seconds."
-        )
-
-    except Exception as e:
-        import traceback
-
-        traceback.print_exc()
-        capture_to_sentry(e)
-
-        log(
-            f"* Rolling back session due to exception while creating article and attaching words/topics: {str(e)}"
-        )
-        session.rollback()
-=======
     np_article = download_and_parse(url)
 
     is_quality_article, reason = sufficient_quality(np_article)
@@ -328,7 +246,7 @@
         published_datetime,
         feed,
         feed.language,
-        htmlContent=np_article.htmlContent
+        htmlContent=np_article.htmlContent,
     )
 
     if np_article.top_image != "":
@@ -337,7 +255,6 @@
 
     topics = add_topics(new_article, session)
     logp(f" Topics ({topics})")
->>>>>>> cfd5483a
 
     return new_article
 
