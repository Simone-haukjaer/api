--- conflicted
+++ resolved
@@ -233,7 +233,6 @@
     if not is_quality_article:
         raise SkippedForLowQuality(reason)
 
-<<<<<<< HEAD
     try:
         summary = feed_item["summary"]
         # however, this is not so easy... there have been cases where
@@ -250,7 +249,7 @@
         if len(summary) < 10:
             summary = np_article.text[:MAX_CHAR_COUNT_IN_SUMMARY]
 
-            # Create new article and save it to DB
+        # Create new article and save it to DB
         new_article = zeeguu.core.model.Article(
             Url.find_or_create(session, url),
             title,
@@ -260,8 +259,8 @@
             published_datetime,
             feed,
             feed.language,
+            htmlContent=np_article.htmlContent,
         )
-        session.add(new_article)
 
         # Update topics based on the keywords:
         old_topics = add_topics(new_article, session)
@@ -270,6 +269,8 @@
         logp(f"Topic Keywords: ({topic_keywords})")
         origin_type, topics = add_new_topics(new_article, feed, topic_keywords, session)
         logp(f"New Topics ({topics})")
+
+        session.add(new_article)
     except SkippedForLowQuality as e:
         raise e
 
@@ -289,39 +290,6 @@
 
         traceback.print_exc()
         capture_to_sentry(e)
-=======
-    summary = feed_item["summary"]
-    # however, this is not so easy... there have been cases where
-    # the summary is just malformed HTML... thus we try to extract
-    # the text:
-    from bs4 import BeautifulSoup
-
-    soup = BeautifulSoup(summary, "lxml")
-    summary = soup.get_text()
-    # then there are cases where the summary is huge... so we clip it
-    summary = summary[:MAX_CHAR_COUNT_IN_SUMMARY]
-    # and if there is still no summary, we simply use the beginning of
-    # the article
-    if len(summary) < 10:
-        summary = np_article.text[:MAX_CHAR_COUNT_IN_SUMMARY]
-
-    # Create new article and save it to DB
-    new_article = zeeguu.core.model.Article(
-        Url.find_or_create(session, url),
-        title,
-        ", ".join(np_article.authors),
-        np_article.text,
-        summary,
-        published_datetime,
-        feed,
-        feed.language,
-        htmlContent=np_article.htmlContent,
-    )
-
-    if np_article.top_image != "":
-        new_article.img_url = Url.find_or_create(session, np_article.top_image)
-    session.add(new_article)
->>>>>>> b2555294
 
         log(
             f"* Rolling back session due to exception while creating article and attaching words/topics: {str(e)}"
