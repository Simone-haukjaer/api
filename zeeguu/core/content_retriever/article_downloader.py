"""

    Goes through all the interesting sources that the server knows
    about and downloads new articles saving them in the DB.  


"""

import newspaper
from collections import Counter
from time import time
from pymysql import DataError

from zeeguu.core.content_retriever.crawler_exceptions import *
from zeeguu.logging import log, logp

from zeeguu.core import model
from zeeguu.core.semantic_search import semantic_search_add_topics_based_on_neigh
from zeeguu.core.content_quality.quality_filter import sufficient_quality
from zeeguu.core.emailer.zeeguu_mailer import ZeeguuMailer
from zeeguu.core.model import Url, Feed, LocalizedTopic, TopicKeyword, NewTopic
from zeeguu.core.model.new_article_topic_map import TopicOriginType
import requests

from zeeguu.core.model.article import MAX_CHAR_COUNT_IN_SUMMARY

from sentry_sdk import capture_exception as capture_to_sentry
from zeeguu.core.elastic.indexing import index_in_elasticsearch

from zeeguu.core.content_retriever import (
    download_and_parse_with_remove_sents,
)

TIMEOUT_SECONDS = 10


import zeeguu

LOG_CONTEXT = "FEED RETRIEVAL"


def _url_after_redirects(url):
    # solve redirects and save the clean url
    response = requests.get(url)
    return response.url


def _date_in_the_future(time):
    from datetime import datetime

    return time > datetime.now()


def banned_url(url):
    banned = [
        "https://www.dr.dk/sporten/seneste-sport/",
        "https://www.dr.dk/nyheder/seneste/",
    ]
    for each in banned:
        if url.startswith(each):
            return True
    return False


def download_from_feed(
    feed: Feed, session, crawl_report, limit=1000, save_in_elastic=True
):
    """

    Session is needed because this saves stuff to the DB.


    last_crawled_time is useful because otherwise there would be a lot of time
    wasted trying to retrieve the same articles, especially the ones which
    can't be retrieved, so they won't be cached.


    """

    summary_stream = ""
    start_feed_time = time()
    downloaded = 0
    downloaded_titles = []
    skipped_due_to_low_quality = 0
    skipped_already_in_db = 0

    last_retrieval_time_from_DB = None
    last_retrieval_time_seen_this_crawl = None

    if feed.last_crawled_time:
        last_retrieval_time_from_DB = feed.last_crawled_time
        log(f"LAST CRAWLED::: {last_retrieval_time_from_DB}")

    try:
        items = feed.feed_items(last_retrieval_time_from_DB)
    except Exception as e:
        import traceback

        traceback.print_stack()
        capture_to_sentry(e)
        return ""

    skipped_already_in_db = 0
    for feed_item in items:

        if downloaded >= limit:
            break

        feed_item_timestamp = feed_item["published_datetime"]

        if _date_in_the_future(feed_item_timestamp):
            log("Article from the future!")
            continue

        if (not last_retrieval_time_seen_this_crawl) or (
            feed_item_timestamp > last_retrieval_time_seen_this_crawl
        ):
            last_retrieval_time_seen_this_crawl = feed_item_timestamp
            crawl_report.set_feed_last_article_date(feed, feed_item_timestamp)

        if last_retrieval_time_seen_this_crawl > feed.last_crawled_time:
            crawl_report.set_feed_last_article_date(feed, feed_item_timestamp)
            feed.last_crawled_time = last_retrieval_time_seen_this_crawl
            session.add(feed)
            session.commit()

        logp(feed_item["url"])
        # check if the article is already in the DB
        art = model.Article.find(feed_item["url"])
        if art:
            skipped_already_in_db += 1
            logp(" - Already in DB")
            continue

        try:
            url = _url_after_redirects(feed_item["url"])

            # check if the article after resolving redirects is already in the DB
            art = model.Article.find(url)
            if art:
                skipped_already_in_db += 1
                logp(" - Already in DB")
                continue

        except requests.exceptions.TooManyRedirects:
            raise Exception(f"- Too many redirects")
        except Exception:
            raise Exception(
                f"- Could not get url after redirects for {feed_item['url']}"
            )

        if banned_url(url):
            logp("Banned Url")
            continue

        try:
            new_article = download_feed_item(
                session,
                feed,
                feed_item,
                url,
                crawl_report,
            )
            downloaded += 1
            if save_in_elastic and not new_article.broken:
                if new_article:
                    index_in_elasticsearch(new_article, session)

            downloaded_titles.append(
                new_article.title + " " + new_article.url.as_string()
            )

        except SkippedForTooOld:
            logp("- Article too old")
            continue

        except SkippedForLowQuality as e:
            logp(f" - Low quality: {e.reason}")
            skipped_due_to_low_quality += 1
            continue

        except SkippedAlreadyInDB:
            skipped_already_in_db += 1
            logp(" - Already in DB")
            continue

        except FailedToParseWithReadabilityServer as e:
            logp(f" - failed to parse with readability server (server said: {e})")
            continue

        except newspaper.ArticleException as e:
            logp(f"Newspaper can't download article at: {url}")
            continue

        except DataError as e:
            logp(f"Data error ({e}) for: {url}")
            continue

        except requests.exceptions.Timeout:
            logp(
                f"The request from the server was timed out after {TIMEOUT_SECONDS} seconds."
            )
            continue

        except Exception as e:
            import traceback

            traceback.print_stack()
            capture_to_sentry(e)
            if hasattr(e, "message"):
                logp(e.message)
            else:
                logp(e)
            continue
    crawl_report.set_feed_total_articles(feed, len(items))
    crawl_report.set_feed_total_downloaded(feed, downloaded)
    crawl_report.set_feed_total_low_quality(feed, skipped_due_to_low_quality)
    crawl_report.set_feed_total_in_db(feed, skipped_already_in_db)
    crawl_report.set_feed_crawl_time(feed, round(time() - start_feed_time, 2))
    summary_stream += (
        f"{downloaded} new articles from {feed.title} ({len(items)} items)\n"
    )
    for each in downloaded_titles:
        summary_stream += f" - {each}\n"

    logp(f"*** Downloaded: {downloaded} From: {feed.title}")
    logp(f"*** Low Quality: {skipped_due_to_low_quality}")
    logp(f"*** Already in DB: {skipped_already_in_db}")
    logp(f"*** ")
    session.commit()

    return summary_stream


def download_feed_item(session, feed, feed_item, url, crawl_report):
    title = feed_item["title"]

    published_datetime = feed_item["published_datetime"]

    art = model.Article.find(url)

    if art:
        raise SkippedAlreadyInDB()

    np_article = download_and_parse_with_remove_sents(url, crawl_report, feed)

    is_quality_article, reason, code = sufficient_quality(np_article)

<<<<<<< HEAD
    try:
        summary = feed_item["summary"]
        # however, this is not so easy... there have been cases where
        # the summary is just malformed HTML... thus we try to extract
        # the text:
        from bs4 import BeautifulSoup

        soup = BeautifulSoup(summary, "lxml")
        summary = soup.get_text()
        # then there are cases where the summary is huge... so we clip it
        summary = summary[:MAX_CHAR_COUNT_IN_SUMMARY]
        # and if there is still no summary, we simply use the beginning of
        # the article
        if len(summary) < 10:
            summary = np_article.text[:MAX_CHAR_COUNT_IN_SUMMARY]

        # Create new article and save it to DB
        new_article = zeeguu.core.model.Article(
            Url.find_or_create(session, url),
            title,
            ", ".join(np_article.authors),
            np_article.text,
            summary,
            published_datetime,
            feed,
            feed.language,
            htmlContent=np_article.htmlContent,
        )
        if np_article.top_image != "":
            new_article.img_url = Url.find_or_create(session, np_article.top_image)
        # Update topics based on the keywords:
        old_topics = add_topics(new_article, session)
        logp(f"Old Topics ({old_topics})")
        topic_keywords = add_topic_keywords(new_article, session)
        logp(f"Topic Keywords: ({topic_keywords})")
        origin_type, topics = add_new_topics(new_article, feed, topic_keywords, session)
        logp(f"New Topics ({topics})")

        session.add(new_article)
    except SkippedForLowQuality as e:
        raise e

    except newspaper.ArticleException as e:
        logp(f"can't download article at: {url}")

    except DataError as e:
        logp(f"Data error for: {url}")

    except requests.exceptions.Timeout:
        logp(
            f"The request from the server was timed out after {TIMEOUT_SECONDS} seconds."
        )

    except Exception as e:
        import traceback

        traceback.print_exc()
        capture_to_sentry(e)

        log(
            f"* Rolling back session due to exception while creating article and attaching words/topics: {str(e)}"
        )
        session.rollback()
    session.commit()
    logp(f"SUCCESS for: {new_article.title}")

=======
    summary = feed_item["summary"]
    # however, this is not so easy... there have been cases where
    # the summary is just malformed HTML... thus we try to extract
    # the text:
    from bs4 import BeautifulSoup

    soup = BeautifulSoup(summary, "lxml")
    summary = soup.get_text()
    # then there are cases where the summary is huge... so we clip it
    summary = summary[:MAX_CHAR_COUNT_IN_SUMMARY]
    # and if there is still no summary, we simply use the beginning of
    # the article
    if len(summary) < 10:
        summary = np_article.text[:MAX_CHAR_COUNT_IN_SUMMARY]

    # Create new article and save it to DB
    new_article = zeeguu.core.model.Article(
        Url.find_or_create(session, url),
        title,
        ", ".join(np_article.authors),
        np_article.text,
        summary,
        published_datetime,
        feed,
        feed.language,
        htmlContent=np_article.htmlContent,
    )
    session.add(new_article)

    if not is_quality_article:
        MAX_WORD_FOR_BROKEN_ARTICLE = 10000
        crawl_report.add_non_quality_reason(feed, code, str(url))
        new_article.set_as_broken(session, code)
        if len(new_article.content.split()) > MAX_WORD_FOR_BROKEN_ARTICLE:
            new_article.content = new_article.content[:MAX_WORD_FOR_BROKEN_ARTICLE]
        session.add(new_article)
        raise SkippedForLowQuality(reason)

    if np_article.top_image != "":
        new_article.img_url = Url.find_or_create(session, np_article.top_image)

    topics = add_topics(new_article, session)
    logp(f" Topics ({topics})")
    session.add(new_article)
>>>>>>> 14b29e41
    return new_article


def add_topics(new_article, session):
    topics = []
    for loc_topic in LocalizedTopic.query.all():
        if loc_topic.language == new_article.language and loc_topic.matches_article(
            new_article
        ):
            topics.append(loc_topic.topic.title)
            new_article.add_topic(loc_topic.topic)
            session.add(new_article)
    return topics


def add_new_topics(new_article, feed, topic_keywords, session):
    HARDCODED_FEEDS = {102: 8}
    # Handle Hard coded Feeds
    if feed.id in HARDCODED_FEEDS:
        print("Used HARDCODED feed")
        topic = NewTopic.find_by_id(HARDCODED_FEEDS[feed.id])
        new_article.add_new_topic(topic, session, TopicOriginType.HARDSET.value)
        session.add(new_article)
        return TopicOriginType.HARDSET.value, [topic.title]
    # Try setting the Topics based on URLs
    topics = []
    topics_added = set()
    for topic_key in topic_keywords:
        topic = topic_key.new_topic
        print(topic_key, topic)
        if topic is not None:
            if topic.id in topics_added:
                continue
            topics_added.add(topic.id)
            topics.append(topic)
            new_article.add_new_topic(topic, session, TopicOriginType.URL_PARSED.value)
            session.add(new_article)
    if len(topics) > 0:
        print("Used URL PARSED")
        return TopicOriginType.URL_PARSED.value, [t.title for t in topics]

    from collections import Counter

    # Add based on KK neighbours:
    a_found_t, _ = semantic_search_add_topics_based_on_neigh(new_article)
    neighbouring_topics = [t.new_topic for a in a_found_t for t in a.new_topics]
    if len(neighbouring_topics) > 0:
        from pprint import pprint

        topics_counter = Counter(neighbouring_topics)
        pprint(topics_counter)
        top_topic, count = topics_counter.most_common(1)[0]
        threshold = (
            sum(topics_counter.values()) // 2
        )  # The threshold is being at least half or above rounded down
        if count >= threshold:
            print(f"Used INFERRED: {top_topic}, {count}, with t={threshold}")
            new_article.add_new_topic(
                top_topic, session, TopicOriginType.INFERRED.value
            )
            session.add(new_article)
            return TopicOriginType.INFERRED.value, [top_topic.title]
    return None, []


def add_topic_keywords(new_article, session):
    topic_keywords = [
        TopicKeyword.find_or_create(session, keyword, new_article.language)
        for keyword in TopicKeyword.get_topic_keywords_from_url(new_article.url)
        if keyword is not None
    ]
    new_article.set_topic_keywords(topic_keywords, session)
    session.add(new_article)
    return topic_keywords<|MERGE_RESOLUTION|>--- conflicted
+++ resolved
@@ -246,7 +246,6 @@
 
     is_quality_article, reason, code = sufficient_quality(np_article)
 
-<<<<<<< HEAD
     try:
         summary = feed_item["summary"]
         # however, this is not so easy... there have been cases where
@@ -262,72 +261,6 @@
         # the article
         if len(summary) < 10:
             summary = np_article.text[:MAX_CHAR_COUNT_IN_SUMMARY]
-
-        # Create new article and save it to DB
-        new_article = zeeguu.core.model.Article(
-            Url.find_or_create(session, url),
-            title,
-            ", ".join(np_article.authors),
-            np_article.text,
-            summary,
-            published_datetime,
-            feed,
-            feed.language,
-            htmlContent=np_article.htmlContent,
-        )
-        if np_article.top_image != "":
-            new_article.img_url = Url.find_or_create(session, np_article.top_image)
-        # Update topics based on the keywords:
-        old_topics = add_topics(new_article, session)
-        logp(f"Old Topics ({old_topics})")
-        topic_keywords = add_topic_keywords(new_article, session)
-        logp(f"Topic Keywords: ({topic_keywords})")
-        origin_type, topics = add_new_topics(new_article, feed, topic_keywords, session)
-        logp(f"New Topics ({topics})")
-
-        session.add(new_article)
-    except SkippedForLowQuality as e:
-        raise e
-
-    except newspaper.ArticleException as e:
-        logp(f"can't download article at: {url}")
-
-    except DataError as e:
-        logp(f"Data error for: {url}")
-
-    except requests.exceptions.Timeout:
-        logp(
-            f"The request from the server was timed out after {TIMEOUT_SECONDS} seconds."
-        )
-
-    except Exception as e:
-        import traceback
-
-        traceback.print_exc()
-        capture_to_sentry(e)
-
-        log(
-            f"* Rolling back session due to exception while creating article and attaching words/topics: {str(e)}"
-        )
-        session.rollback()
-    session.commit()
-    logp(f"SUCCESS for: {new_article.title}")
-
-=======
-    summary = feed_item["summary"]
-    # however, this is not so easy... there have been cases where
-    # the summary is just malformed HTML... thus we try to extract
-    # the text:
-    from bs4 import BeautifulSoup
-
-    soup = BeautifulSoup(summary, "lxml")
-    summary = soup.get_text()
-    # then there are cases where the summary is huge... so we clip it
-    summary = summary[:MAX_CHAR_COUNT_IN_SUMMARY]
-    # and if there is still no summary, we simply use the beginning of
-    # the article
-    if len(summary) < 10:
-        summary = np_article.text[:MAX_CHAR_COUNT_IN_SUMMARY]
 
     # Create new article and save it to DB
     new_article = zeeguu.core.model.Article(
@@ -355,10 +288,13 @@
     if np_article.top_image != "":
         new_article.img_url = Url.find_or_create(session, np_article.top_image)
 
-    topics = add_topics(new_article, session)
-    logp(f" Topics ({topics})")
+    old_topics = add_topics(new_article, session)
+    logp(f"Old Topics ({old_topics})")
+    topic_keywords = add_topic_keywords(new_article, session)
+    logp(f"Topic Keywords: ({topic_keywords})")
+    origin_type, topics = add_new_topics(new_article, feed, topic_keywords, session)
+    logp(f"New Topics ({topics})")
     session.add(new_article)
->>>>>>> 14b29e41
     return new_article
 
 
