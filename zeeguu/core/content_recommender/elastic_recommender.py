"""

 Recommender that uses ElasticSearch instead of mysql for searching.
 Based on mixed recommender.
 Still uses MySQL to find relations between the user and things such as:
   - topics, language and user subscriptions.

"""
<<<<<<< HEAD

from zeeguu.logging import logp
=======
>>>>>>> b2555294
from elasticsearch import Elasticsearch
from elasticsearch_dsl import Search, Q, SF

from zeeguu.core.model import (
    Article,
    TopicFilter,
    TopicSubscription,
    NewTopicFilter,
    NewTopicSubscription,
    SearchFilter,
    SearchSubscription,
    UserArticle,
    Language,
)

from zeeguu.core.elastic.elastic_query_builder import (
    build_elastic_recommender_query,
    build_elastic_search_query,
    build_elastic_more_like_this_query
)
from zeeguu.core.util.timer_logging_decorator import time_this
from zeeguu.core.elastic.settings import ES_CONN_STRING, ES_ZINDEX

def _prepare_user_constraints(user):
    language = user.learned_language

    # 0. Ensure appropriate difficulty
    declared_level_min, declared_level_max = user.levels_for(language)
    lower_bounds = declared_level_min * 10
    upper_bounds = declared_level_max * 10

    # 1. Unwanted user topics
    # ==============================
    user_search_filters = SearchFilter.all_for_user(user)
    unwanted_user_topics = []
    for user_search_filter in user_search_filters:
        unwanted_user_topics.append(user_search_filter.search.keywords)
    print(f"keywords to exclude: {unwanted_user_topics}")

    # 2. Topics to exclude / filter out
    # =================================
    excluded_topics = TopicFilter.all_for_user(user)
    topics_to_exclude = [
        each.topic.title for each in excluded_topics if each is not None
    ]
    print(f"topics to exclude: {topics_to_exclude}")

    # 3. Topics subscribed, and thus to include
    # =========================================
    topic_subscriptions = TopicSubscription.all_for_user(user)
    topics_to_include = [
        subscription.topic.title
        for subscription in topic_subscriptions
        if subscription is not None
    ]
    print(f"topics to include: {topic_subscriptions}")

    # 4. New Topics to exclude / filter out
    # =================================
    excluded_new_topics = NewTopicFilter.all_for_user(user)
    new_topics_to_exclude = [
        each.new_topic.title for each in excluded_new_topics if each is not None
    ]
    print(f"New Topics to exclude: {topics_to_exclude}")

    # 5. New Topics subscribed, and thus to include
    # =========================================
    topic_new_subscriptions = NewTopicSubscription.all_for_user(user)
    new_topics_to_include = [
        subscription.new_topic.title
        for subscription in topic_new_subscriptions
        if subscription is not None
    ]
    print(f"New Topics to include: {topic_subscriptions}")

    # 6. Wanted user topics
    # =========================================
    user_subscriptions = SearchSubscription.all_for_user(user)

    wanted_user_topics = []
    for sub in user_subscriptions:
        wanted_user_topics.append(sub.search.keywords)
    print(f"keywords to include: {wanted_user_topics}")

    return (
        language,
        upper_bounds,
        lower_bounds,
        _list_to_string(topics_to_include),
        _list_to_string(topics_to_exclude),
        _new_topics_to_string(new_topics_to_include),
        _new_topics_to_string(new_topics_to_exclude),
        _list_to_string(wanted_user_topics),
        _list_to_string(unwanted_user_topics),
    )


def article_recommendations_for_user(
    user,
    count,
    es_scale="30d",
    es_offset="1d",
    es_decay=0.6,
    es_weight=4.2,
):
    """

            Retrieve :param count articles which are equally distributed
            over all the feeds to which the :param user is registered to.

            Fails if no language is selected.

    :return:

    """

    final_article_mix = []

    (
        language,
        upper_bounds,
        lower_bounds,
        topics_to_include,
        topics_to_exclude,
        new_topics_to_include,
        new_topics_to_exclude,
        wanted_user_topics,
        unwanted_user_topics,
    ) = _prepare_user_constraints(user)
    # build the query using elastic_query_builder
    query_body = build_elastic_recommender_query(
        count,
        topics_to_include,
        topics_to_exclude,
        wanted_user_topics,
        unwanted_user_topics,
        language,
        upper_bounds,
        lower_bounds,
        es_scale,
        es_offset,
        es_decay,
        es_weight,
        new_topics_to_include=new_topics_to_include,
        new_topics_to_exclude=new_topics_to_exclude,
    )

    es = Elasticsearch(ES_CONN_STRING)
    res = es.search(index=ES_ZINDEX, body=query_body)

    hit_list = res["hits"].get("hits")
    final_article_mix.extend(_to_articles_from_ES_hits(hit_list))

    if len(final_article_mix) == 0:
        # build the query using elastic_query_builder
        query_body = build_elastic_recommender_query(
            count,
            topics_to_include,
            topics_to_exclude,
            wanted_user_topics,
            unwanted_user_topics,
            language,
            upper_bounds,
            lower_bounds,
            es_scale,
            es_offset,
            es_decay,
            es_weight,
            new_topics_to_include=new_topics_to_include,
            new_topics_to_exclude=new_topics_to_exclude,
            second_try=True,
        )
        res = es.search(index=ES_ZINDEX, body=query_body)

    hit_list = res["hits"].get("hits")
    final_article_mix.extend(_to_articles_from_ES_hits(hit_list))

    articles = [a for a in final_article_mix if a is not None and not a.broken]

    sorted_articles = sorted(articles, key=lambda x: x.published_time, reverse=True)

    return sorted_articles


@time_this
def article_search_for_user(
    user,
    count,
    search_terms,
    es_scale="30d",
    es_offset="1d",
    es_decay=0.6,
    es_weight=4.2,
):
    final_article_mix = []

    (
        language,
        upper_bounds,
        lower_bounds,
        topics_to_include,
        topics_to_exclude,
        new_topics_to_include,
        new_topics_to_exclude,
        wanted_user_topics,
        unwanted_user_topics,
    ) = _prepare_user_constraints(user)

    # build the query using elastic_query_builder
    query_body = build_elastic_search_query(
        count,
        search_terms,
        topics_to_include,
        topics_to_exclude,
        wanted_user_topics,
        unwanted_user_topics,
        language,
        upper_bounds,
        lower_bounds,
        es_scale,
        es_offset,
        es_decay,
        es_weight,
        new_topics_to_include=new_topics_to_include,
        new_topics_to_exclude=new_topics_to_exclude,
    )

    es = Elasticsearch(ES_CONN_STRING)
    res = es.search(index=ES_ZINDEX, body=query_body)

    hit_list = res["hits"].get("hits")
    final_article_mix.extend(_to_articles_from_ES_hits(hit_list))

    if len(final_article_mix) == 0:
        # build the query using elastic_query_builder
        query_body = build_elastic_search_query(
            count,
            search_terms,
            topics_to_include,
            topics_to_exclude,
            wanted_user_topics,
            unwanted_user_topics,
            language,
            upper_bounds,
            lower_bounds,
            es_scale,
            es_offset,
            es_decay,
            es_weight,
            new_topics_to_include=new_topics_to_include,
            new_topics_to_exclude=new_topics_to_exclude,
            second_try=True,
        )
        res = es.search(index=ES_ZINDEX, body=query_body)

        hit_list = res["hits"].get("hits")
        final_article_mix.extend(_to_articles_from_ES_hits(hit_list))

    return [a for a in final_article_mix if a is not None and not a.broken]


def topic_filter_for_user(
    user,
    count,
    newer_than,
    media_type,
    max_duration,
    min_duration,
    difficulty_level,
    topic,
):
    es = Elasticsearch(ES_CONN_STRING)

    s = Search().query(Q("term", language=user.learned_language.code()))

    if newer_than:
        s = s.filter("range", published_time={"gte": f"now-{newer_than}d/d"})

    AVERAGE_WORDS_PER_MINUTE = 70

    if max_duration:
        s = s.filter(
            "range", word_count={"lte": int(max_duration) * AVERAGE_WORDS_PER_MINUTE}
        )

    if min_duration:
        s = s.filter(
            "range", word_count={"gte": int(min_duration) * AVERAGE_WORDS_PER_MINUTE}
        )

    if media_type:
        if media_type == "video":
            s = s.filter("term", video=1)
        else:
            s = s.filter("term", video=0)

    if topic != None and topic != "all":
        s = s.filter("match", topics=topic.lower())

    if difficulty_level:
        lower_bounds, upper_bounds = _difficuty_level_bounds()
        s = s.filter("range", fk_difficulty={"gte": lower_bounds, "lte": upper_bounds})

    query = s.query

    query_with_size = {
        "size": count,
        "query": query.to_dict(),
        "sort": [{"published_time": "desc"}],
    }

    res = es.search(index=ES_ZINDEX, body=query_with_size)

    hit_list = res["hits"].get("hits")

    final_article_mix = _to_articles_from_ES_hits(hit_list)

    return [a for a in final_article_mix if a is not None and not a.broken]


def _list_to_string(input_list):
    return " ".join([each for each in input_list]) or ""


def _new_topics_to_string(input_list):
    return ",".join(input_list)


def _to_articles_from_ES_hits(hits):
    articles = []
    for hit in hits:
        articles.append(Article.find_by_id(hit.get("_id")))
    return articles


def _difficuty_level_bounds(level):
    lower_bounds = 1
    upper_bounds = 10

    if level == "easy":
        upper_bounds = 5
    elif level == "challenging":
        lower_bounds = 5
    else:
        lower_bounds = 4
        upper_bounds = 8
    return lower_bounds, upper_bounds


def __find_articles_like(recommended_articles_ids: 'list[int]', limit: int, article_age: int, language_id: int) -> 'list[Article]':
    es = Elasticsearch(ES_CONN_STRING)
    fields = ["content", "title"]
    language = Language.find_by_id(language_id)
    like_documents = [
        {"_index": ES_ZINDEX, "_id": str(doc_id) } for doc_id in recommended_articles_ids
    ]
    
    mlt_query = build_elastic_more_like_this_query(
        language=language,
        like_documents=like_documents,
        similar_to=fields,
        cutoff_days=article_age
    )

    res = es.search(index=ES_ZINDEX, body=mlt_query, size=limit)
    articles = _to_articles_from_ES_hits(res["hits"]["hits"])
    articles = [a for a in articles if a.broken == 0]
    return articles

def content_recommendations(user_id: int, language_id: int):
       query = UserArticle.all_liked_articles_of_user_by_id(user_id)
       
       user_likes = []
       for article in query:
           if article.article.language_id == language_id:
               user_likes.append(article.article_id)
       
       articles_to_recommend = __find_articles_like(user_likes, 20, 50, language_id)
       return articles_to_recommend<|MERGE_RESOLUTION|>--- conflicted
+++ resolved
@@ -6,11 +6,7 @@
    - topics, language and user subscriptions.
 
 """
-<<<<<<< HEAD
-
-from zeeguu.logging import logp
-=======
->>>>>>> b2555294
+
 from elasticsearch import Elasticsearch
 from elasticsearch_dsl import Search, Q, SF
 
@@ -29,10 +25,11 @@
 from zeeguu.core.elastic.elastic_query_builder import (
     build_elastic_recommender_query,
     build_elastic_search_query,
-    build_elastic_more_like_this_query
+    build_elastic_more_like_this_query,
 )
 from zeeguu.core.util.timer_logging_decorator import time_this
 from zeeguu.core.elastic.settings import ES_CONN_STRING, ES_ZINDEX
+
 
 def _prepare_user_constraints(user):
     language = user.learned_language
@@ -360,19 +357,24 @@
     return lower_bounds, upper_bounds
 
 
-def __find_articles_like(recommended_articles_ids: 'list[int]', limit: int, article_age: int, language_id: int) -> 'list[Article]':
+def __find_articles_like(
+    recommended_articles_ids: "list[int]",
+    limit: int,
+    article_age: int,
+    language_id: int,
+) -> "list[Article]":
     es = Elasticsearch(ES_CONN_STRING)
     fields = ["content", "title"]
     language = Language.find_by_id(language_id)
     like_documents = [
-        {"_index": ES_ZINDEX, "_id": str(doc_id) } for doc_id in recommended_articles_ids
-    ]
-    
+        {"_index": ES_ZINDEX, "_id": str(doc_id)} for doc_id in recommended_articles_ids
+    ]
+
     mlt_query = build_elastic_more_like_this_query(
         language=language,
         like_documents=like_documents,
         similar_to=fields,
-        cutoff_days=article_age
+        cutoff_days=article_age,
     )
 
     res = es.search(index=ES_ZINDEX, body=mlt_query, size=limit)
@@ -380,13 +382,14 @@
     articles = [a for a in articles if a.broken == 0]
     return articles
 
+
 def content_recommendations(user_id: int, language_id: int):
-       query = UserArticle.all_liked_articles_of_user_by_id(user_id)
-       
-       user_likes = []
-       for article in query:
-           if article.article.language_id == language_id:
-               user_likes.append(article.article_id)
-       
-       articles_to_recommend = __find_articles_like(user_likes, 20, 50, language_id)
-       return articles_to_recommend+    query = UserArticle.all_liked_articles_of_user_by_id(user_id)
+
+    user_likes = []
+    for article in query:
+        if article.article.language_id == language_id:
+            user_likes.append(article.article_id)
+
+    articles_to_recommend = __find_articles_like(user_likes, 20, 50, language_id)
+    return articles_to_recommend