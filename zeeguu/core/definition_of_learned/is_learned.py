def is_learned_based_on_exercise_outcomes(exercise_log, is_productive=True):
    """
    Checks if the user has reported the exercise as too easy or looks into the
    streaks of this exercise log. Currently (14/06/2024), Zeeguu uses 2 cycles of
    4 different days in spaced repetition to consider a word learned.

    If a user has 2 streaks of 4, it means they have completed two full cycles,
    and therefore have learned the word.

    The user also has the option of saying they do not want productive exercises.
    In this case, we only need to have a single streak of 4 to consider the bookmark
    learned.

    :return:Boolean, the bookmark is learned based on the exercises or not.
    """
    if exercise_log.is_empty():
        return False

    if exercise_log.last_exercise().is_too_easy():
        return True

<<<<<<< HEAD
    streak_counts = exercise_log.count_number_of_streaks()
    full_cycles_completed = streak_counts.get(LEARNING_CYCLE_LENGTH)
=======
    # For a bookmark to be learned it needs to have 1 or 2 cycles
    # completed depending on the user preference.

    scheduler = exercise_log.bookmark.get_scheduler()

    learning_cycle_length = len(scheduler.get_cooling_interval_dictionary())

    streaks_by_length = exercise_log.exercise_streaks_of_given_length()
    full_cycles_completed = streaks_by_length.get(learning_cycle_length)
>>>>>>> d9f1e3e8

    if is_productive:
        return full_cycles_completed == 2
    else:
        return full_cycles_completed == 1<|MERGE_RESOLUTION|>--- conflicted
+++ resolved
@@ -19,10 +19,6 @@
     if exercise_log.last_exercise().is_too_easy():
         return True
 
-<<<<<<< HEAD
-    streak_counts = exercise_log.count_number_of_streaks()
-    full_cycles_completed = streak_counts.get(LEARNING_CYCLE_LENGTH)
-=======
     # For a bookmark to be learned it needs to have 1 or 2 cycles
     # completed depending on the user preference.
 
@@ -32,7 +28,6 @@
 
     streaks_by_length = exercise_log.exercise_streaks_of_given_length()
     full_cycles_completed = streaks_by_length.get(learning_cycle_length)
->>>>>>> d9f1e3e8
 
     if is_productive:
         return full_cycles_completed == 2
