from fixtures import (
    logged_in_client as client,
    add_one_bookmark,
    add_context_types,
    add_source_types,
)


def test_delete(client):
    add_context_types()
    add_source_types()
    bookmark_id = add_one_bookmark(client)
    client.post(f"delete_bookmark/{bookmark_id}")

    bookmarks = _get_bookmarks_by_day(client)
    assert bookmarks is not []


def test_last_bookmark_added_is_first_in_bookmarks_by_day(client):
    add_context_types()
    add_source_types()
    bookmark_id = add_one_bookmark(client)

    bookmarks = _get_bookmarks_by_day(client)
    bookmarks_on_first_day = bookmarks[0]["bookmarks"]
    assert bookmark_id == bookmarks_on_first_day[0]["id"]


def test_contribute_own_translation(client):
    import json

    add_context_types()
    add_source_types()
    bookmark_id = add_one_bookmark(client)
    all_bookmarks = _get_bookmarks_by_day(client)
    bookmark1 = _first_bookmark_on_day1(all_bookmarks)

<<<<<<< HEAD
    data = {
        "word": bookmark1["from"],
        "url": bookmark1["url"],
        "title": bookmark1["title"],
        "context": bookmark1["context"],
        "translation": "companion",
        "context_identifier": bookmark1["context_identifier"],
    }

    client.post("contribute_translation/de/en", json=data)
=======
    data = dict(
        word=bookmark1["from"],
        title=bookmark1["title"],
        context=bookmark1["context"],
        translation="companion",
        source_id=bookmark1["source_id"],
        context_identifier=json.dumps(bookmark1["context_identifier"]),
    )

    client.post("contribute_translation/de/en", data)
>>>>>>> 3551fd56

    # THEN

    all_bookmarks = _get_bookmarks_by_day(client)
    bookmark = _first_bookmark_on_day1(all_bookmarks)
    assert "companion" in str(bookmark)


def test_update_bookmark(client):
    add_context_types()
    add_source_types()
    _ = add_one_bookmark(client)

    all_bookmarks = _get_bookmarks_by_day(client)
    bookmark1 = _first_bookmark_on_day1(all_bookmarks)
    bookmark1_id = bookmark1["id"]
    # WHEN
<<<<<<< HEAD
    data = {
        "word": bookmark1["from"],
        "url": bookmark1["url"],
        "title": bookmark1["title"],
        "context": "hinter den Horizon",
        "translation": "beyond",
        "context_identifier": bookmark1["context_identifier"],
    }
=======
    data = dict(
        word=bookmark1["from"],
        title=bookmark1["title"],
        context="a new context Freund",
        translation="companion",
    )
>>>>>>> 3551fd56

    client.post(f"update_bookmark/{bookmark1_id}", json=data)

    # THEN
    all_bookmarks = _get_bookmarks_by_day(client)
    bookmark = _first_bookmark_on_day1(all_bookmarks)

    assert "beyond" == bookmark["to"]
    assert "hinter den Horizon" == bookmark["context"]


# Basic hitting of the /top_bookmarks endpoint
def test_top_bookmarks(client):
    add_context_types()
    add_source_types()
    _ = add_one_bookmark(client)

    top_bookmarks = client.get("/top_bookmarks/10")
    assert top_bookmarks is not []


def test_context_parameter_functions_in_bookmarks_by_day(client):
    add_context_types()
    add_source_types()
    _ = add_one_bookmark(client)

    all_bookmarks = _get_bookmarks_by_day(client)
    day1_bookmarks = _bookmarks_on_day1(all_bookmarks)
    assert day1_bookmarks["date"]

    some_bookmark = day1_bookmarks["bookmarks"][0]
    for key in ["from", "to", "id", "context", "title"]:
        assert key in some_bookmark

    # if we don't pass the context argument, we don't get the context
    bookmarks_by_day = _get_bookmarks_by_day(client, with_context=False)
    bookmark1 = _first_bookmark_on_day1(bookmarks_by_day)

    assert "context" not in bookmark1


def test_get_known_bookmarks_after_date(client):
    add_context_types()
    add_source_types()

    # Observation here... we have /bookmarks_by_day via POST which can take more query arguments as this test shows
    def first_day_of(year):
        return str(year) + "-01-01T00:00:00"

    _ = add_one_bookmark(client)

    form_data = dict()
    bookmarks = client.post("/bookmarks_by_day", data=form_data)

    # If we don't ask for the context, we don't get it
    assert "context" not in bookmarks[0]["bookmarks"][0]
    # Also, since we didn't pass any after_date we get all the three days
    assert len(bookmarks) == 1

    # # No bookmarks in the tests after 2030
    form_data["after_date"] = first_day_of(2030)
    bookmarks = client.post("/bookmarks_by_day", data=form_data)
    assert bookmarks is not []


# # # # # # # # # # # # # # # # # Helper Functions


def _get_bookmarks_by_day(client, with_context=True):
    if with_context:
        return client.post(
            "/bookmarks_by_day", {"with_context": str(with_context).lower()}
        )
    else:
        return client.post("/bookmarks_by_day")


def _first_bookmark_on_day1(bookmarks_by_day):
    day1 = _bookmarks_on_day1(bookmarks_by_day)
    return day1["bookmarks"][0]


def _bookmarks_on_day1(bookmarks_by_day):
    day1 = bookmarks_by_day[0]
    return day1<|MERGE_RESOLUTION|>--- conflicted
+++ resolved
@@ -35,7 +35,6 @@
     all_bookmarks = _get_bookmarks_by_day(client)
     bookmark1 = _first_bookmark_on_day1(all_bookmarks)
 
-<<<<<<< HEAD
     data = {
         "word": bookmark1["from"],
         "url": bookmark1["url"],
@@ -46,18 +45,6 @@
     }
 
     client.post("contribute_translation/de/en", json=data)
-=======
-    data = dict(
-        word=bookmark1["from"],
-        title=bookmark1["title"],
-        context=bookmark1["context"],
-        translation="companion",
-        source_id=bookmark1["source_id"],
-        context_identifier=json.dumps(bookmark1["context_identifier"]),
-    )
-
-    client.post("contribute_translation/de/en", data)
->>>>>>> 3551fd56
 
     # THEN
 
@@ -75,7 +62,6 @@
     bookmark1 = _first_bookmark_on_day1(all_bookmarks)
     bookmark1_id = bookmark1["id"]
     # WHEN
-<<<<<<< HEAD
     data = {
         "word": bookmark1["from"],
         "url": bookmark1["url"],
@@ -84,14 +70,6 @@
         "translation": "beyond",
         "context_identifier": bookmark1["context_identifier"],
     }
-=======
-    data = dict(
-        word=bookmark1["from"],
-        title=bookmark1["title"],
-        context="a new context Freund",
-        translation="companion",
-    )
->>>>>>> 3551fd56
 
     client.post(f"update_bookmark/{bookmark1_id}", json=data)
 
