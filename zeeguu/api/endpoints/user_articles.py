import flask

from zeeguu.core.content_recommender import (
    article_recommendations_for_user,
    topic_filter_for_user,
    content_recommendations,
    video_recommendations_for_user,
)
from zeeguu.core.model import UserArticle, Article, PersonalCopy, User, Video

from zeeguu.api.utils.route_wrappers import cross_domain, requires_session
from zeeguu.api.utils.json_result import json_result
from sentry_sdk import capture_exception
from . import api

from random import random

from flask import request

MAX_ARTICLES_PER_TOPIC = 20


# ---------------------------------------------------------------------------
@api.route("/user_articles/recommended", methods=("GET",))
@api.route("/user_articles/recommended/<int:count>", methods=("GET",))
@api.route("/user_articles/recommended/<int:count>/<int:page>", methods=("GET",))
# ---------------------------------------------------------------------------
@cross_domain
@requires_session
def user_articles_recommended(count: int = 20, page: int = 0):
    """
    Home Page recomendation for the users.

    It prioritizes Difficulty and Recency so the users see
    new articles every day.

    It also includes articles from user's search subscriptions if they
    are relevant enough. The articles are then sorted by published date.

    """

    def mix_articles_with_videos(articles, videos):
        final_result = []
        last_placed_video = 0
        for v_i, video in enumerate(videos):
            video_pos_i = last_placed_video + v_i + int(random() * (3 * (v_i + 1)))
            print("Placing video at: ", video_pos_i)
            final_result += articles[last_placed_video:video_pos_i] + [video]
            last_placed_video = video_pos_i
        final_result += articles[last_placed_video:]
        return final_result

    user = User.find_by_id(flask.g.user_id)
    try:
        articles = article_recommendations_for_user(user, count, page)
<<<<<<< HEAD
    except Exception as e:
        import traceback

        print(traceback.format_exc())
        print("### ES Query failed with: ", e)
=======
        videos = video_recommendations_for_user(user, 3, page)
        print("Total Videos found: ", len(videos))
        print("Total Articles found: ", len(articles))
    except Exception as e:
        import traceback

>>>>>>> fcf35b68
        # we failed to get recommendations from elastic
        # return something
        print(e)
        print(traceback.format_exc())
        articles = (
            Article.query.filter_by(broken=0)
            .filter_by(language_id=user.learned_language_id)
            .order_by(Article.published_time.desc())
            .limit(20)
        )

        videos = (
            Video.query.filter_by(broken=0)
            .filter_by(language_id=user.learned_language_id)
            .order_by(Video.published_time.desc())
            .limit(3)
        )

    article_infos = [UserArticle.user_article_info(user, a) for a in articles]
    video_infos = [v.video_info() for v in videos if v]
    combined_results = mix_articles_with_videos(article_infos, video_infos)
    return json_result(combined_results)


@api.route("/user_articles/saved", methods=["GET"])
@api.route("/user_articles/saved/<int:page>", methods=["GET"])
@cross_domain
@requires_session
def saved_articles(page: int = None):
    user = User.find_by_id(flask.g.user_id)
    if page is not None:
        saves = PersonalCopy.get_page_for(user, page)
    else:
        saves = PersonalCopy.all_for(user)

    article_infos = [UserArticle.user_article_info(user, e) for e in saves]

    return json_result(article_infos)


@cross_domain
@requires_session
def saved_articles():
    user = User.find_by_id(flask.g.user_id)
    saves = PersonalCopy.all_for(user)

    article_infos = [UserArticle.user_article_info(user, e) for e in saves]

    return json_result(article_infos)


# ---------------------------------------------------------------------------
@api.route("/user_articles/topic_filtered", methods=("POST",))
# ---------------------------------------------------------------------------
@cross_domain
@requires_session
def user_articles_topic_filtered():
    """
    recommendations based on filters coming from the UI
    """

    topic = request.form.get("topic")
    newer_than = request.form.get("newer_than", None)
    media_type = request.form.get("media_type", None)
    max_duration = request.form.get("max_duration", None)
    min_duration = request.form.get("min_duration", None)
    difficulty_level = request.form.get("difficulty_level", None)
    user = User.find_by_id(flask.g.user_id)

    articles = topic_filter_for_user(
        user,
        MAX_ARTICLES_PER_TOPIC,
        newer_than,
        media_type,
        max_duration,
        min_duration,
        difficulty_level,
        topic,
    )
    article_infos = [UserArticle.user_article_info(user, a) for a in articles]

    return json_result(article_infos)


# ---------------------------------------------------------------------------
@api.route("/user_articles/starred_or_liked", methods=("GET",))
# ---------------------------------------------------------------------------
@cross_domain
@requires_session
def user_articles_starred_and_liked():
    user = User.find_by_id(flask.g.user_id)
    return json_result(UserArticle.all_starred_and_liked_articles_of_user_info(user))


# ---------------------------------------------------------------------------
@api.route("/cohort_articles", methods=("GET",))
# ---------------------------------------------------------------------------
@cross_domain
@requires_session
def user_articles_cohort():
    """
    get all articles for the cohort associated with the user
    """
    user = User.find_by_id(flask.g.user_id)
    return json_result(user.cohort_articles_for_user())


# ---------------------------------------------------------------------------
@api.route("/user_articles/foryou", methods=("GET",))
# ---------------------------------------------------------------------------
@cross_domain
@requires_session
def user_articles_foryou():
    article_infos = []
    user = User.find_by_id(flask.g.user_id)
    try:
        articles = content_recommendations(user.id, user.learned_language_id)
        print("Sending CB recommendations")
    except Exception as e:
        print(e)
        capture_exception(e)
        # Usually no recommendations when the user has not liked any articles
        articles = []
    article_infos = [UserArticle.user_article_info(user, a) for a in articles]

    return json_result(article_infos)<|MERGE_RESOLUTION|>--- conflicted
+++ resolved
@@ -53,20 +53,12 @@
     user = User.find_by_id(flask.g.user_id)
     try:
         articles = article_recommendations_for_user(user, count, page)
-<<<<<<< HEAD
-    except Exception as e:
-        import traceback
-
-        print(traceback.format_exc())
-        print("### ES Query failed with: ", e)
-=======
         videos = video_recommendations_for_user(user, 3, page)
         print("Total Videos found: ", len(videos))
         print("Total Articles found: ", len(articles))
     except Exception as e:
         import traceback
 
->>>>>>> fcf35b68
         # we failed to get recommendations from elastic
         # return something
         print(e)
