import flask
from flask import request
from zeeguu.core.model import User, UserVideo, Video

from zeeguu.api.utils.route_wrappers import cross_domain, requires_session
from zeeguu.api.utils.json_result import json_result
from . import api, db_session


# ---------------------------------------------------------------------------
@api.route("/user_video", methods=("GET",))
# ---------------------------------------------------------------------------
@cross_domain
@requires_session
def get_user_video():
    video_id = request.args.get("video_id", "")
    if not video_id:
        flask.abort(400)

    video_id = int(video_id)

    print("Video ID: ", video_id)
    video = Video.find_by_id(video_id)
    user = User.find_by_id(flask.g.user_id)
    new_user_video = UserVideo.find_or_create(db_session, user, video)

    return json_result(new_user_video.user_video_info(user, video, with_content=True))


# ---------------------------------------------------------------------------
@api.route("/video_opened", methods=("POST",))
# ---------------------------------------------------------------------------
@cross_domain
@requires_session
def video_opened():
    video_id = int(request.form.get("video_id"))

    video = Video.find_by_id(video_id)
    user = User.find_by_id(flask.g.user_id)
    user_video = UserVideo.find_or_create(db_session, user, video)
    user_video.set_opened()

    db_session.add(user_video)
    db_session.commit()

    return "OK"


# ---------------------------------------------------------------------------
@api.route("/video_set_playback", methods=("POST",))
# ---------------------------------------------------------------------------
@cross_domain
@requires_session
def video_set_playback():
    video_id = int(request.form.get("video_id"))
<<<<<<< HEAD
    playback_position = int(request.form.get("playback_position"))  # in milliseconds
    video = Video.query.filter_by(id=video_id).one()
=======
    playback_position = int(request.form.get("playback_position"))

    video = Video.find_by_id(video_id)
>>>>>>> ddd69e90
    user = User.find_by_id(flask.g.user_id)
    user_video = UserVideo.find_or_create(db_session, user, video)

    user_video.set_playback_position(playback_position)

    db_session.add(user_video)
    db_session.commit()

    return "OK"<|MERGE_RESOLUTION|>--- conflicted
+++ resolved
@@ -53,14 +53,9 @@
 @requires_session
 def video_set_playback():
     video_id = int(request.form.get("video_id"))
-<<<<<<< HEAD
     playback_position = int(request.form.get("playback_position"))  # in milliseconds
-    video = Video.query.filter_by(id=video_id).one()
-=======
-    playback_position = int(request.form.get("playback_position"))
 
     video = Video.find_by_id(video_id)
->>>>>>> ddd69e90
     user = User.find_by_id(flask.g.user_id)
     user_video = UserVideo.find_or_create(db_session, user, video)
 
