# Required by core
MAX_SESSION=99999999
<<<<<<< HEAD
SECRET_KEY="lalalal"
SQLALCHEMY_TRACK_MODIFICATIONS=False

## The SMTP config information below is used for
## sending password reset requests.
SMTP_SERVER = ''
SMTP_USERNAME= ''
SMTP_PASSWORD= ''
=======
SQLALCHEMY_DATABASE_URI = ("mysql://zeeguu_test:zeeguu_test@localhost/zeeguu_test")
SQLALCHEMY_TRACK_MODIFICATIONS=False

# Required by API
DEBUG=True
HOST="0.0.0.0"
API_PORT=9001
SECRET_KEY="lalalal"
>>>>>>> a8dd6034
<|MERGE_RESOLUTION|>--- conflicted
+++ resolved
@@ -1,15 +1,5 @@
 # Required by core
 MAX_SESSION=99999999
-<<<<<<< HEAD
-SECRET_KEY="lalalal"
-SQLALCHEMY_TRACK_MODIFICATIONS=False
-
-## The SMTP config information below is used for
-## sending password reset requests.
-SMTP_SERVER = ''
-SMTP_USERNAME= ''
-SMTP_PASSWORD= ''
-=======
 SQLALCHEMY_DATABASE_URI = ("mysql://zeeguu_test:zeeguu_test@localhost/zeeguu_test")
 SQLALCHEMY_TRACK_MODIFICATIONS=False
 
@@ -18,4 +8,9 @@
 HOST="0.0.0.0"
 API_PORT=9001
 SECRET_KEY="lalalal"
->>>>>>> a8dd6034
+
+## The SMTP config information below is used for
+## sending password reset requests.
+SMTP_SERVER = ''
+SMTP_USERNAME= ''
+SMTP_PASSWORD= ''